name: CI

on:
  pull_request:
  merge_group:
  push:
    branches:
      - master

concurrency:
  group: ${{ github.workflow }}-${{ github.event.pull_request.number || github.ref }}
  cancel-in-progress: true

env:
  CARGO_TERM_COLOR: always
  RUSTFLAGS: "-Dwarnings"

jobs:
  lint:
    name: Lint
    runs-on: ubuntu-latest

    env:
      RUST_LOG: DEBUG
      RUST_BACKTRACE: 1
    steps:
      - uses: actions/checkout@v4
      - uses: dtolnay/rust-toolchain@stable
        with:
<<<<<<< HEAD
          components: clippy,rustfmt
      - name: Cache Cargo dependencies
        uses: Swatinem/rust-cache@v2
=======
          components: rustfmt
>>>>>>> 51c114ce
      - uses: r7kamura/rust-problem-matchers@v1
      - name: Check typos
        uses: crate-ci/typos@master
      - name: "Rustfmt"
        run: cargo fmt --all --check

  test:
    name: Test
    runs-on: ubuntu-latest
<<<<<<< HEAD

=======
>>>>>>> 51c114ce
    env:
      RUST_LOG: DEBUG
      RUST_BACKTRACE: 1
    steps:
      - uses: actions/checkout@v4
      - uses: dtolnay/rust-toolchain@stable
<<<<<<< HEAD
      - name: Cache Cargo dependencies
        uses: Swatinem/rust-cache@v2
=======
>>>>>>> 51c114ce
      - uses: r7kamura/rust-problem-matchers@v1
      - name: "Test"
        run: cargo test --verbose --workspace --all-features

  clippy:
    name: Clippy
    runs-on: ubuntu-latest
<<<<<<< HEAD

=======
>>>>>>> 51c114ce
    env:
      RUST_LOG: DEBUG
      RUST_BACKTRACE: 1
    steps:
      - uses: actions/checkout@v4
      - uses: dtolnay/rust-toolchain@stable
        with:
          components: clippy,rustfmt
<<<<<<< HEAD
      - name: Cache Cargo dependencies
        uses: Swatinem/rust-cache@v2
      - uses: r7kamura/rust-problem-matchers@v1
      - name: Check typos
        uses: crate-ci/typos@master
=======
      - uses: r7kamura/rust-problem-matchers@v1
>>>>>>> 51c114ce
      - name: "Clippy"
        run: cargo clippy --all-targets --all-features<|MERGE_RESOLUTION|>--- conflicted
+++ resolved
@@ -27,13 +27,7 @@
       - uses: actions/checkout@v4
       - uses: dtolnay/rust-toolchain@stable
         with:
-<<<<<<< HEAD
-          components: clippy,rustfmt
-      - name: Cache Cargo dependencies
-        uses: Swatinem/rust-cache@v2
-=======
           components: rustfmt
->>>>>>> 51c114ce
       - uses: r7kamura/rust-problem-matchers@v1
       - name: Check typos
         uses: crate-ci/typos@master
@@ -43,21 +37,12 @@
   test:
     name: Test
     runs-on: ubuntu-latest
-<<<<<<< HEAD
-
-=======
->>>>>>> 51c114ce
     env:
       RUST_LOG: DEBUG
       RUST_BACKTRACE: 1
     steps:
       - uses: actions/checkout@v4
       - uses: dtolnay/rust-toolchain@stable
-<<<<<<< HEAD
-      - name: Cache Cargo dependencies
-        uses: Swatinem/rust-cache@v2
-=======
->>>>>>> 51c114ce
       - uses: r7kamura/rust-problem-matchers@v1
       - name: "Test"
         run: cargo test --verbose --workspace --all-features
@@ -65,10 +50,6 @@
   clippy:
     name: Clippy
     runs-on: ubuntu-latest
-<<<<<<< HEAD
-
-=======
->>>>>>> 51c114ce
     env:
       RUST_LOG: DEBUG
       RUST_BACKTRACE: 1
@@ -77,14 +58,6 @@
       - uses: dtolnay/rust-toolchain@stable
         with:
           components: clippy,rustfmt
-<<<<<<< HEAD
       - name: Cache Cargo dependencies
         uses: Swatinem/rust-cache@v2
-      - uses: r7kamura/rust-problem-matchers@v1
-      - name: Check typos
-        uses: crate-ci/typos@master
-=======
-      - uses: r7kamura/rust-problem-matchers@v1
->>>>>>> 51c114ce
-      - name: "Clippy"
-        run: cargo clippy --all-targets --all-features+      - uses: r7kamura/rust-problem-matchers@v1
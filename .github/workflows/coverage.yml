--- conflicted
+++ resolved
@@ -29,11 +29,6 @@
         uses: taiki-e/install-action@v2
         with:
           tool: cargo-llvm-cov
-<<<<<<< HEAD
-      - name: Cache Cargo dependencies
-        uses: Swatinem/rust-cache@v2
-=======
->>>>>>> 51c114ce
       - name: Generate code coverage
         run: |
           cargo llvm-cov --lcov --output-path target/lcov.info --all-features

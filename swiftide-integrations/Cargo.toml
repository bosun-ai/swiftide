--- conflicted
+++ resolved
@@ -46,12 +46,8 @@
 tree-sitter-ruby = { version = "0.21", optional = true }
 tree-sitter-typescript = { version = "0.21", optional = true }
 tree-sitter-javascript = { version = "0.21", optional = true }
-<<<<<<< HEAD
 fastembed = { version = "4.0", optional = true }
 spider = { version = "1.98", optional = true }
-=======
-fastembed = { version = "3.6", optional = true }
->>>>>>> cc7ec084
 htmd = { version = "0.1", optional = true }
 aws-config = { version = "1.5", features = [
   "behavior-version-latest",

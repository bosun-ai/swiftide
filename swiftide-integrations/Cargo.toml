--- conflicted
+++ resolved
@@ -60,16 +60,13 @@
 secrecy = { version = "0.8.0", optional = true }
 reqwest = { version = "0.12.5", optional = true, default-features = false }
 ollama-rs = { version = "0.2.0", optional = true }
-<<<<<<< HEAD
 spider = { workspace = true, optional = true }
-=======
 # Unfortunately their rustls version fails to compile
 # fluvio = { version = "0.23", default-features = false, features = [
 #   "compress",
 #   "rustls",
 # ], optional = true }
 fluvio = { version = "0.23", optional = true }
->>>>>>> b891f932
 
 [dev-dependencies]
 swiftide-core = { path = "../swiftide-core", features = ["test-utils"] }

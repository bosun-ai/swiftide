--- conflicted
+++ resolved
@@ -10,13 +10,8 @@
 
 use crate::openai::open_ai_error_to_completion_error;
 
-<<<<<<< HEAD
-use super::OpenAI;
+use super::GenericOpenAI;
 use anyhow::Result;
-=======
-use super::GenericOpenAI;
-use anyhow::{Context as _, Result};
->>>>>>> 07c93b74
 
 /// The `SimplePrompt` trait defines a method for sending a prompt to an AI model and receiving a
 /// response.

--- conflicted
+++ resolved
@@ -45,19 +45,9 @@
         let request = CreateChatCompletionRequestArgs::default()
             .model(model)
             .messages(vec![ChatCompletionRequestUserMessageArgs::default()
-<<<<<<< HEAD
-                .content(
-                    prompt
-                        .render()
-                        .await
-                        .map_err(LanguageModelError::permanent)?,
-                )
+                .content(prompt.render()?)
                 .build()
                 .map_err(LanguageModelError::permanent)?
-=======
-                .content(prompt.render()?)
-                .build()?
->>>>>>> 21fc8ee0
                 .into()])
             .build()
             .map_err(LanguageModelError::permanent)?;

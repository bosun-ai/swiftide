use anyhow::{Context as _, Result};
use async_openai::types::{
    ChatCompletionMessageToolCall, ChatCompletionRequestAssistantMessageArgs,
    ChatCompletionRequestSystemMessageArgs, ChatCompletionRequestToolMessageArgs,
    ChatCompletionRequestUserMessageArgs, ChatCompletionTool, ChatCompletionToolArgs,
    ChatCompletionToolType, CreateChatCompletionRequestArgs, FunctionCall, FunctionObjectArgs,
};
use async_trait::async_trait;
use itertools::Itertools;
use serde_json::json;
use swiftide_core::chat_completion::{
    errors::ChatCompletionError, ChatCompletion, ChatCompletionRequest, ChatCompletionResponse,
    ChatMessage, ToolCall, ToolSpec,
};

<<<<<<< HEAD
use super::{open_ai_error_to_completion_error, OpenAI};
=======
use super::GenericOpenAI;
>>>>>>> 07c93b74

#[async_trait]
impl<C: async_openai::config::Config + std::default::Default + Sync + Send + std::fmt::Debug>
    ChatCompletion for GenericOpenAI<C>
{
    #[tracing::instrument(skip_all)]
    async fn complete(
        &self,
        request: &ChatCompletionRequest,
    ) -> Result<ChatCompletionResponse, ChatCompletionError> {
        let model = self
            .default_options
            .prompt_model
            .as_ref()
            .context("Model not set")?;

        let messages = request
            .messages()
            .iter()
            .map(message_to_openai)
            .collect::<Result<Vec<_>>>()?;

        // Build the request to be sent to the OpenAI API.
        let mut openai_request = CreateChatCompletionRequestArgs::default()
            .model(model)
            .messages(messages)
            .to_owned();

        if !request.tools_spec.is_empty() {
            openai_request
                .tools(
                    request
                        .tools_spec()
                        .iter()
                        .map(tools_to_openai)
                        .collect::<Result<Vec<_>>>()?,
                )
                .tool_choice("auto");
            if let Some(par) = self.default_options.parallel_tool_calls {
                openai_request.parallel_tool_calls(par);
            }
        }

        let request = openai_request
            .build()
            .map_err(open_ai_error_to_completion_error)?;

        tracing::debug!(
            model = &model,
            request = serde_json::to_string_pretty(&request).expect("infallible"),
            "Sending request to OpenAI"
        );

        let response = self
            .client
            .chat()
            .create(request)
            .await
            .map_err(open_ai_error_to_completion_error)?;

        tracing::debug!(
            response = serde_json::to_string_pretty(&response).expect("infallible"),
            "Received response from OpenAI"
        );

        ChatCompletionResponse::builder()
            .maybe_message(
                response
                    .choices
                    .first()
                    .and_then(|choice| choice.message.content.clone()),
            )
            .maybe_tool_calls(
                response
                    .choices
                    .first()
                    .and_then(|choice| choice.message.tool_calls.clone())
                    .map(|tool_calls| {
                        tool_calls
                            .iter()
                            .map(|tool_call| {
                                ToolCall::builder()
                                    .id(tool_call.id.clone())
                                    .args(tool_call.function.arguments.clone())
                                    .name(tool_call.function.name.clone())
                                    .build()
                                    .expect("infallible")
                            })
                            .collect_vec()
                    }),
            )
            .build()
            .map_err(ChatCompletionError::from)
    }
}

// TODO: Maybe just into the whole thing? Types are not in this crate

fn tools_to_openai(spec: &ToolSpec) -> Result<ChatCompletionTool> {
    let mut properties = serde_json::Map::new();

    for param in &spec.parameters {
        properties.insert(
            param.name.to_string(),
            json!({
                "type": param.ty.as_ref(),
                "description": &param.description,
            }),
        );
    }

    ChatCompletionToolArgs::default()
        .r#type(ChatCompletionToolType::Function)
        .function(FunctionObjectArgs::default()
            .name(&spec.name)
            .description(&spec.description)
            .strict(true)
            .parameters(json!({
                "type": "object",
                "properties": properties,
                "required": spec.parameters.iter().filter(|param| param.required).map(|param| &param.name).collect_vec(),
                "additionalProperties": false,
            })).build()?).build()
        .map_err(anyhow::Error::from)
}

fn message_to_openai(
    message: &ChatMessage,
) -> Result<async_openai::types::ChatCompletionRequestMessage> {
    let openai_message = match message {
        ChatMessage::User(msg) => ChatCompletionRequestUserMessageArgs::default()
            .content(msg.as_str())
            .build()?
            .into(),
        ChatMessage::System(msg) => ChatCompletionRequestSystemMessageArgs::default()
            .content(msg.as_str())
            .build()?
            .into(),
        ChatMessage::Summary(msg) => ChatCompletionRequestAssistantMessageArgs::default()
            .content(msg.as_str())
            .build()?
            .into(),
        ChatMessage::ToolOutput(tool_call, tool_output) => {
            let Some(content) = tool_output.content() else {
                return Ok(ChatCompletionRequestToolMessageArgs::default()
                    .tool_call_id(tool_call.id())
                    .build()?
                    .into());
            };

            ChatCompletionRequestToolMessageArgs::default()
                .content(content)
                .tool_call_id(tool_call.id())
                .build()?
                .into()
        }
        ChatMessage::Assistant(msg, tool_calls) => {
            let mut builder = ChatCompletionRequestAssistantMessageArgs::default();

            if let Some(msg) = msg {
                builder.content(msg.as_str());
            }

            if let Some(tool_calls) = tool_calls {
                builder.tool_calls(
                    tool_calls
                        .iter()
                        .map(|tool_call| ChatCompletionMessageToolCall {
                            id: tool_call.id().to_string(),
                            r#type: ChatCompletionToolType::Function,
                            function: FunctionCall {
                                name: tool_call.name().to_string(),
                                arguments: tool_call.args().unwrap_or_default().to_string(),
                            },
                        })
                        .collect::<Vec<_>>(),
                );
            }

            builder.build()?.into()
        }
    };

    Ok(openai_message)
}<|MERGE_RESOLUTION|>--- conflicted
+++ resolved
@@ -13,11 +13,8 @@
     ChatMessage, ToolCall, ToolSpec,
 };
 
-<<<<<<< HEAD
-use super::{open_ai_error_to_completion_error, OpenAI};
-=======
+use super::open_ai_error_to_completion_error;
 use super::GenericOpenAI;
->>>>>>> 07c93b74
 
 #[async_trait]
 impl<C: async_openai::config::Config + std::default::Default + Sync + Send + std::fmt::Debug>

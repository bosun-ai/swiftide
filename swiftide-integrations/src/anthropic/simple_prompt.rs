use anyhow::Context as _;
use async_anthropic::{
    errors::AnthropicError, errors::CreateMessagesError, types::CreateMessagesRequestBuilder,
};
use async_trait::async_trait;
use swiftide_core::{chat_completion::errors::LanguageModelError, indexing::SimplePrompt};

use super::Anthropic;

#[async_trait]
impl SimplePrompt for Anthropic {
    #[tracing::instrument(skip_all, err)]
    async fn prompt(
        &self,
        prompt: swiftide_core::prompt::Prompt,
    ) -> Result<String, LanguageModelError> {
        let model = &self.default_options.prompt_model;

        let request = CreateMessagesRequestBuilder::default()
            .model(model)
<<<<<<< HEAD
            .messages(vec![prompt.render().await?.into()])
            .build()
            .map_err(LanguageModelError::permanent)?;
=======
            .messages(vec![prompt.render()?.into()])
            .build()?;
>>>>>>> 21fc8ee0

        tracing::debug!(
            model = &model,
            messages =
                serde_json::to_string_pretty(&request).map_err(LanguageModelError::permanent)?,
            "[SimplePrompt] Request to anthropic"
        );

        let response = self.client.messages().create(request).await.map_err(|e| {
            let CreateMessagesError::AnthropicError(e) = e;
            match e {
                AnthropicError::NetworkError(_) => LanguageModelError::TransientError(e.into()),
                // TODO: The Rust Anthropic client is not documented well, we should figure out
                // which of these errors are client errors and which are server errors.
                // And which would be the ContextLengthExceeded error
                // For now, we'll just map all of them to client errors so we get feedback.
                AnthropicError::BadRequest(_)
                | AnthropicError::ApiError(_)
                | AnthropicError::UnexpectedError
                | AnthropicError::Unauthorized
                | AnthropicError::Unknown(_) => LanguageModelError::PermanentError(e.into()),
            }
        })?;

        tracing::debug!(
            response =
                serde_json::to_string_pretty(&response).map_err(LanguageModelError::permanent)?,
            "[SimplePrompt] Response from anthropic"
        );

        let message = response
            .messages()
            .into_iter()
            .next()
            .context("No messages in response")
            .map_err(LanguageModelError::permanent)?;

        message
            .text()
            .context("No text in response")
            .map_err(LanguageModelError::permanent)
    }
}

#[cfg(test)]
mod tests {
    use wiremock::{
        matchers::{method, path},
        Mock, MockServer, ResponseTemplate,
    };

    use super::*;

    #[tokio::test]
    async fn test_simple_prompt_with_mock() {
        // Start a WireMock server
        let mock_server = MockServer::start().await;

        // Create a mock response
        let mock_response = ResponseTemplate::new(200).set_body_json(serde_json::json!({
            "content": [{"type": "text", "text": "mocked response"}]
        }));

        // Mock the expected endpoint
        Mock::given(method("POST"))
            .and(path("/v1/messages")) // Adjust path to match expected endpoint
            .respond_with(mock_response)
            .mount(&mock_server)
            .await;

        let client = async_anthropic::Client::builder()
            .base_url(mock_server.uri())
            .build()
            .unwrap();

        // Build an Anthropic client with the mock server's URL
        let mut client_builder = Anthropic::builder();
        client_builder.client(client);
        let client = client_builder.build().unwrap();

        // Call the prompt method
        let result = client.prompt("hello".into()).await.unwrap();

        // Assert the result
        assert_eq!(result, "mocked response");
    }
}<|MERGE_RESOLUTION|>--- conflicted
+++ resolved
@@ -18,14 +18,9 @@
 
         let request = CreateMessagesRequestBuilder::default()
             .model(model)
-<<<<<<< HEAD
-            .messages(vec![prompt.render().await?.into()])
+            .messages(vec![prompt.render()?.into()])
             .build()
             .map_err(LanguageModelError::permanent)?;
-=======
-            .messages(vec![prompt.render()?.into()])
-            .build()?;
->>>>>>> 21fc8ee0
 
         tracing::debug!(
             model = &model,

//! Use tiktoken-rs to estimate token count on various common Swiftide types
//!
//! Intended to be used for openai models.
//!
//! Note that the library is heavy on the unwraps.

use std::sync::Arc;

use anyhow::Result;
use async_trait::async_trait;
use swiftide_core::tokenizer::{Estimatable, EstimateTokens};
use tiktoken_rs::{get_bpe_from_model, get_bpe_from_tokenizer, tokenizer::Tokenizer, CoreBPE};

/// A tiktoken based tokenizer for openai models. Can also be used for other models.
///
/// Implements `EstimateTokens` for various swiftide types (prompts, chat messages, lists of chat
/// messages) and regular strings.
///
/// Estimates are estimates; not exact counts.
///
/// # Example
///
/// ```no_run
/// # use swiftide_core::tokenizer::EstimateTokens;
/// # use swiftide_integrations::tiktoken::TikToken;
<<<<<<< HEAD
/// # async fn example() -> anyhow::Result<()> {
/// let tokenizer = TikToken::try_from_model("gpt-4-0314")?;
/// let estimate = tokenizer.estimate("hello {{world}}").await?;
///
/// assert_eq!(estimate, 4);
/// # Ok(())
=======
///
/// # async fn test() {
/// let tokenizer = TikToken::try_from_model("gpt-4-0314").unwrap();
/// let estimate = tokenizer.estimate("hello {{world}}").await.unwrap();
///
/// assert_eq!(estimate, 4);
>>>>>>> 21fc8ee0
/// # }
/// ```
#[derive(Clone)]
pub struct TikToken {
    /// The tiktoken model to use
    bpe: Arc<CoreBPE>,
}

impl std::fmt::Debug for TikToken {
    fn fmt(&self, f: &mut std::fmt::Formatter<'_>) -> std::fmt::Result {
        f.debug_struct("TikToken").finish()
    }
}

impl TikToken {
    /// Build a `TikToken` from an openai model name
    ///
    /// # Errors
    ///
    /// Errors if the tokenizer cannot be found from the model or it cannot be build
    pub fn try_from_model(model: impl AsRef<str>) -> Result<Self> {
        let bpe = get_bpe_from_model(model.as_ref())?;
        Ok(Self { bpe: Arc::new(bpe) })
    }

    /// Build a `TikToken` from a `tiktoken_rs::tiktoken::Tokenizer`
    ///
    /// # Errors
    ///
    /// Errors if the tokenizer cannot be build
    pub fn try_from_tokenizer(tokenizer: Tokenizer) -> Result<Self> {
        let bpe = get_bpe_from_tokenizer(tokenizer)?;
        Ok(Self { bpe: Arc::new(bpe) })
    }
}

#[async_trait]
impl EstimateTokens for TikToken {
    async fn estimate(&self, value: impl Estimatable) -> Result<usize> {
        Ok(self
            .bpe
            .encode_with_special_tokens(value.for_estimate().await?.as_ref())
            .len()
            + value.additional_tokens())
    }
}

#[cfg(test)]
mod tests {
    use swiftide_core::{chat_completion::ChatMessage, prompt::Prompt};

    use super::*;

    #[tokio::test]
    async fn test_estimate_tokens() {
        let tokenizer = TikToken::try_from_model("gpt-4-0314").unwrap();
        let prompt = Prompt::from("hello {{world}}");
        let tokens = tokenizer.estimate(&prompt).await.unwrap();
        assert_eq!(tokens, 4);
    }

    #[tokio::test]
    async fn test_estimate_tokens_from_tokenizer() {
        let tokenizer = TikToken::try_from_tokenizer(Tokenizer::O200kBase).unwrap();
        let prompt = "hello {{world}}";
        let tokens = tokenizer.estimate(prompt).await.unwrap();
        assert_eq!(tokens, 4);
    }

    #[tokio::test]
    async fn test_estimate_chat_messages() {
        let messages = vec![
            ChatMessage::new_user("hello"),
            ChatMessage::new_system("world"),
        ];

        let tokenizer = TikToken::try_from_model("gpt-4-0314").unwrap();

        assert_eq!(tokenizer.estimate(messages.as_slice()).await.unwrap(), 12);
    }
}<|MERGE_RESOLUTION|>--- conflicted
+++ resolved
@@ -23,21 +23,12 @@
 /// ```no_run
 /// # use swiftide_core::tokenizer::EstimateTokens;
 /// # use swiftide_integrations::tiktoken::TikToken;
-<<<<<<< HEAD
-/// # async fn example() -> anyhow::Result<()> {
-/// let tokenizer = TikToken::try_from_model("gpt-4-0314")?;
-/// let estimate = tokenizer.estimate("hello {{world}}").await?;
-///
-/// assert_eq!(estimate, 4);
-/// # Ok(())
-=======
 ///
 /// # async fn test() {
 /// let tokenizer = TikToken::try_from_model("gpt-4-0314").unwrap();
 /// let estimate = tokenizer.estimate("hello {{world}}").await.unwrap();
 ///
 /// assert_eq!(estimate, 4);
->>>>>>> 21fc8ee0
 /// # }
 /// ```
 #[derive(Clone)]

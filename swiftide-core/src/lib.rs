mod indexing_stream;
pub mod indexing_traits;
mod node;
mod query;
mod query_stream;
pub mod query_traits;
mod search_strategies;
pub mod type_aliases;

pub mod prompt;
pub use type_aliases::*;

<<<<<<< HEAD
mod metadata;

pub mod indexing {
    pub use crate::indexing_stream::IndexingStream;
    pub use crate::metadata::*;
=======
/// All traits are available from the root
pub use crate::indexing_traits::*;
pub use crate::query_traits::*;

pub mod indexing {
    pub use crate::indexing_stream::IndexingStream;
    pub use crate::indexing_traits::*;
>>>>>>> 63694d28
    pub use crate::node::*;
}

pub mod querying {
    pub use crate::query::*;
    pub use crate::query_stream::*;
    pub use crate::query_traits::*;
    pub mod search_strategies {
        pub use crate::search_strategies::*;
    }
}

/// Re-export of commonly used dependencies.
pub mod prelude;

#[cfg(feature = "test-utils")]
pub mod test_utils;<|MERGE_RESOLUTION|>--- conflicted
+++ resolved
@@ -10,13 +10,8 @@
 pub mod prompt;
 pub use type_aliases::*;
 
-<<<<<<< HEAD
 mod metadata;
 
-pub mod indexing {
-    pub use crate::indexing_stream::IndexingStream;
-    pub use crate::metadata::*;
-=======
 /// All traits are available from the root
 pub use crate::indexing_traits::*;
 pub use crate::query_traits::*;
@@ -24,7 +19,7 @@
 pub mod indexing {
     pub use crate::indexing_stream::IndexingStream;
     pub use crate::indexing_traits::*;
->>>>>>> 63694d28
+    pub use crate::metadata::*;
     pub use crate::node::*;
 }
 

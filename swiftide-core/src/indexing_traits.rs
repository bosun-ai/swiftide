//! Traits in Swiftide allow for easy extendability
//!
//! All steps defined in the indexing pipeline and the generic transformers can also take a
//! trait. To bring your own transformers, models and loaders, all you need to do is implement the
//! trait and it should work out of the box.
use crate::node::Node;
use crate::Embeddings;
use crate::{
    indexing_defaults::IndexingDefaults, indexing_stream::IndexingStream, SparseEmbeddings,
};
use std::fmt::Debug;

use crate::prompt::Prompt;
use anyhow::Result;
use async_trait::async_trait;

use dyn_clone::DynClone;
/// All traits are easily mockable under tests
#[cfg(feature = "test-utils")]
#[doc(hidden)]
use mockall::{automock, mock, predicate::str};

#[cfg_attr(feature = "test-utils", automock)]
#[async_trait]
/// Transforms single nodes into single nodes
pub trait Transformer: Send + Sync {
    async fn transform_node(&self, node: Node) -> Result<Node>;

    /// Overrides the default concurrency of the pipeline
    fn concurrency(&self) -> Option<usize> {
        None
    }

    fn name(&self) -> &'static str {
        let name = std::any::type_name::<Self>();
        name.split("::").last().unwrap_or(name)
    }
}

#[async_trait]
impl Transformer for Box<dyn Transformer> {
    async fn transform_node(&self, node: Node) -> Result<Node> {
        self.as_ref().transform_node(node).await
    }
    fn concurrency(&self) -> Option<usize> {
        self.as_ref().concurrency()
    }
    fn name(&self) -> &'static str {
        self.as_ref().name()
    }
}

#[async_trait]
impl Transformer for &dyn Transformer {
    async fn transform_node(&self, node: Node) -> Result<Node> {
        (*self).transform_node(node).await
    }
    fn concurrency(&self) -> Option<usize> {
        (*self).concurrency()
    }
}

#[async_trait]
/// Use a closure as a transformer
impl<F> Transformer for F
where
    F: Fn(Node) -> Result<Node> + Send + Sync,
{
    async fn transform_node(&self, node: Node) -> Result<Node> {
        self(node)
    }
}

#[cfg_attr(feature = "test-utils", automock)]
#[async_trait]
/// Transforms batched single nodes into streams of nodes
pub trait BatchableTransformer: Send + Sync {
    /// Transforms a batch of nodes into a stream of nodes
    async fn batch_transform(&self, nodes: Vec<Node>) -> IndexingStream;

    /// Overrides the default concurrency of the pipeline
    fn concurrency(&self) -> Option<usize> {
        None
    }

    fn name(&self) -> &'static str {
        let name = std::any::type_name::<Self>();
        name.split("::").last().unwrap_or(name)
    }

    /// Overrides the default batch size of the pipeline
    fn batch_size(&self) -> Option<usize> {
        None
    }
}

#[async_trait]
/// Use a closure as a batchable transformer
impl<F> BatchableTransformer for F
where
    F: Fn(Vec<Node>) -> IndexingStream + Send + Sync,
{
    async fn batch_transform(&self, nodes: Vec<Node>) -> IndexingStream {
        self(nodes)
    }
}

#[async_trait]
impl BatchableTransformer for Box<dyn BatchableTransformer> {
    async fn batch_transform(&self, nodes: Vec<Node>) -> IndexingStream {
        self.as_ref().batch_transform(nodes).await
    }
    fn concurrency(&self) -> Option<usize> {
        self.as_ref().concurrency()
    }
    fn name(&self) -> &'static str {
        self.as_ref().name()
    }
}

#[async_trait]
impl BatchableTransformer for &dyn BatchableTransformer {
    async fn batch_transform(&self, nodes: Vec<Node>) -> IndexingStream {
        (*self).batch_transform(nodes).await
    }
    fn concurrency(&self) -> Option<usize> {
        (*self).concurrency()
    }
}

/// Starting point of a stream
#[cfg_attr(feature = "test-utils", automock, doc(hidden))]
pub trait Loader {
    fn into_stream(self) -> IndexingStream;

    /// Intended for use with Box<dyn Loader>
    ///
    /// Only needed if you use trait objects (Box<dyn Loader>)
    ///
    /// # Example
    ///
    /// ```ignore
    /// fn into_stream_boxed(self: Box<Self>) -> IndexingStream {
    ///    self.into_stream()
    ///  }
    /// ```
    fn into_stream_boxed(self: Box<Self>) -> IndexingStream {
        unimplemented!("Please implement into_stream_boxed for your loader, it needs to be implemented on the concrete type")
    }

    fn name(&self) -> &'static str {
        let name = std::any::type_name::<Self>();
        name.split("::").last().unwrap_or(name)
    }
}

impl Loader for Box<dyn Loader> {
    fn into_stream(self) -> IndexingStream {
        Loader::into_stream_boxed(self)
    }

    fn into_stream_boxed(self: Box<Self>) -> IndexingStream {
        Loader::into_stream(*self)
    }
    fn name(&self) -> &'static str {
        self.as_ref().name()
    }
}

impl Loader for &dyn Loader {
    fn into_stream(self) -> IndexingStream {
        Loader::into_stream_boxed(Box::new(self))
    }

    fn into_stream_boxed(self: Box<Self>) -> IndexingStream {
        Loader::into_stream(*self)
    }
}

#[cfg_attr(feature = "test-utils", automock, doc(hidden))]
#[async_trait]
/// Turns one node into many nodes
pub trait ChunkerTransformer: Send + Sync + Debug {
    async fn transform_node(&self, node: Node) -> IndexingStream;

    /// Overrides the default concurrency of the pipeline
    fn concurrency(&self) -> Option<usize> {
        None
    }

    fn name(&self) -> &'static str {
        let name = std::any::type_name::<Self>();
        name.split("::").last().unwrap_or(name)
    }
}

#[async_trait]
impl ChunkerTransformer for Box<dyn ChunkerTransformer> {
    async fn transform_node(&self, node: Node) -> IndexingStream {
        self.as_ref().transform_node(node).await
    }
    fn concurrency(&self) -> Option<usize> {
        self.as_ref().concurrency()
    }
    fn name(&self) -> &'static str {
        self.as_ref().name()
    }
}

#[async_trait]
impl ChunkerTransformer for &dyn ChunkerTransformer {
    async fn transform_node(&self, node: Node) -> IndexingStream {
        (*self).transform_node(node).await
    }
    fn concurrency(&self) -> Option<usize> {
        (*self).concurrency()
    }
}

// #[cfg_attr(feature = "test-utils", automock)]
#[async_trait]
/// Caches nodes, typically by their path and hash
/// Recommended to namespace on the storage
///
/// For now just bool return value for easy filter
pub trait NodeCache: Send + Sync + Debug + DynClone {
    async fn get(&self, node: &Node) -> bool;
    async fn set(&self, node: &Node);

    /// Optionally provide a method to clear the cache
    async fn clear(&self) -> Result<()> {
        unimplemented!("Clear not implemented")
    }

    fn name(&self) -> &'static str {
        let name = std::any::type_name::<Self>();
        name.split("::").last().unwrap_or(name)
    }
}

dyn_clone::clone_trait_object!(NodeCache);

#[cfg(feature = "test-utils")]
mock! {
    #[derive(Debug)]
    pub NodeCache {}

    #[async_trait]
    impl NodeCache for NodeCache {
        async fn get(&self, node: &Node) -> bool;
        async fn set(&self, node: &Node);
        async fn clear(&self) -> Result<()>;

    }

    impl Clone for NodeCache {
        fn clone(&self) -> Self;
    }
}

#[async_trait]
impl NodeCache for Box<dyn NodeCache> {
    async fn get(&self, node: &Node) -> bool {
        self.as_ref().get(node).await
    }
    async fn set(&self, node: &Node) {
        self.as_ref().set(node).await;
    }
<<<<<<< HEAD
    async fn clear(&self) -> Result<()> {
        self.as_ref().clear().await
=======
    fn name(&self) -> &'static str {
        self.as_ref().name()
>>>>>>> 5993e0f1
    }
}

#[async_trait]
impl NodeCache for &dyn NodeCache {
    async fn get(&self, node: &Node) -> bool {
        (*self).get(node).await
    }
    async fn set(&self, node: &Node) {
        (*self).set(node).await;
    }
    async fn clear(&self) -> Result<()> {
        (*self).clear().await
    }
}

#[cfg_attr(feature = "test-utils", automock)]
#[async_trait]
/// Embeds a list of strings and returns its embeddings.
/// Assumes the strings will be moved.
pub trait EmbeddingModel: Send + Sync + Debug {
    async fn embed(&self, input: Vec<String>) -> Result<Embeddings>;

    fn name(&self) -> &'static str {
        let name = std::any::type_name::<Self>();
        name.split("::").last().unwrap_or(name)
    }
}

#[async_trait]
impl EmbeddingModel for Box<dyn EmbeddingModel> {
    async fn embed(&self, input: Vec<String>) -> Result<Embeddings> {
        self.as_ref().embed(input).await
    }

    fn name(&self) -> &'static str {
        self.as_ref().name()
    }
}

#[async_trait]
impl EmbeddingModel for &dyn EmbeddingModel {
    async fn embed(&self, input: Vec<String>) -> Result<Embeddings> {
        (*self).embed(input).await
    }
}

#[cfg_attr(feature = "test-utils", automock)]
#[async_trait]
/// Embeds a list of strings and returns its embeddings.
/// Assumes the strings will be moved.
pub trait SparseEmbeddingModel: Send + Sync + Debug {
    async fn sparse_embed(&self, input: Vec<String>) -> Result<SparseEmbeddings>;

    fn name(&self) -> &'static str {
        let name = std::any::type_name::<Self>();
        name.split("::").last().unwrap_or(name)
    }
}

#[async_trait]
impl SparseEmbeddingModel for Box<dyn SparseEmbeddingModel> {
    async fn sparse_embed(&self, input: Vec<String>) -> Result<SparseEmbeddings> {
        self.as_ref().sparse_embed(input).await
    }

    fn name(&self) -> &'static str {
        self.as_ref().name()
    }
}

#[async_trait]
impl SparseEmbeddingModel for &dyn SparseEmbeddingModel {
    async fn sparse_embed(&self, input: Vec<String>) -> Result<SparseEmbeddings> {
        (*self).sparse_embed(input).await
    }
}

#[cfg_attr(feature = "test-utils", automock)]
#[async_trait]
/// Given a string prompt, queries an LLM
pub trait SimplePrompt: Debug + Send + Sync {
    // Takes a simple prompt, prompts the llm and returns the response
    async fn prompt(&self, prompt: Prompt) -> Result<String>;

    fn name(&self) -> &'static str {
        let name = std::any::type_name::<Self>();
        name.split("::").last().unwrap_or(name)
    }
}

#[async_trait]
impl SimplePrompt for Box<dyn SimplePrompt> {
    async fn prompt(&self, prompt: Prompt) -> Result<String> {
        self.as_ref().prompt(prompt).await
    }

    fn name(&self) -> &'static str {
        self.as_ref().name()
    }
}

#[async_trait]
impl SimplePrompt for &dyn SimplePrompt {
    async fn prompt(&self, prompt: Prompt) -> Result<String> {
        (*self).prompt(prompt).await
    }
}

#[cfg_attr(feature = "test-utils", automock)]
#[async_trait]
/// Persists nodes
pub trait Persist: Debug + Send + Sync {
    async fn setup(&self) -> Result<()>;
    async fn store(&self, node: Node) -> Result<Node>;
    async fn batch_store(&self, nodes: Vec<Node>) -> IndexingStream;
    fn batch_size(&self) -> Option<usize> {
        None
    }

    fn name(&self) -> &'static str {
        let name = std::any::type_name::<Self>();
        name.split("::").last().unwrap_or(name)
    }
}

#[async_trait]
impl Persist for Box<dyn Persist> {
    async fn setup(&self) -> Result<()> {
        self.as_ref().setup().await
    }
    async fn store(&self, node: Node) -> Result<Node> {
        self.as_ref().store(node).await
    }
    async fn batch_store(&self, nodes: Vec<Node>) -> IndexingStream {
        self.as_ref().batch_store(nodes).await
    }
    fn batch_size(&self) -> Option<usize> {
        self.as_ref().batch_size()
    }
    fn name(&self) -> &'static str {
        self.as_ref().name()
    }
}

#[async_trait]
impl Persist for &dyn Persist {
    async fn setup(&self) -> Result<()> {
        (*self).setup().await
    }
    async fn store(&self, node: Node) -> Result<Node> {
        (*self).store(node).await
    }
    async fn batch_store(&self, nodes: Vec<Node>) -> IndexingStream {
        (*self).batch_store(nodes).await
    }
    fn batch_size(&self) -> Option<usize> {
        (*self).batch_size()
    }
}

/// Allows for passing defaults from the pipeline to the transformer
/// Required for batch transformers as at least a marker, implementation is not required
pub trait WithIndexingDefaults {
    fn with_indexing_defaults(&mut self, _indexing_defaults: IndexingDefaults) {}
}

/// Allows for passing defaults from the pipeline to the batch transformer
/// Required for batch transformers as at least a marker, implementation is not required
pub trait WithBatchIndexingDefaults {
    fn with_indexing_defaults(&mut self, _indexing_defaults: IndexingDefaults) {}
}

impl WithIndexingDefaults for dyn Transformer {}
impl WithIndexingDefaults for Box<dyn Transformer> {
    fn with_indexing_defaults(&mut self, indexing_defaults: IndexingDefaults) {
        self.as_mut().with_indexing_defaults(indexing_defaults);
    }
}
impl WithBatchIndexingDefaults for dyn BatchableTransformer {}
impl WithBatchIndexingDefaults for Box<dyn BatchableTransformer> {
    fn with_indexing_defaults(&mut self, indexing_defaults: IndexingDefaults) {
        self.as_mut().with_indexing_defaults(indexing_defaults);
    }
}

impl<F> WithIndexingDefaults for F where F: Fn(Node) -> Result<Node> {}
impl<F> WithBatchIndexingDefaults for F where F: Fn(Vec<Node>) -> IndexingStream {}

#[cfg(feature = "test-utils")]
impl WithIndexingDefaults for MockTransformer {}
//
#[cfg(feature = "test-utils")]
impl WithBatchIndexingDefaults for MockBatchableTransformer {}<|MERGE_RESOLUTION|>--- conflicted
+++ resolved
@@ -266,13 +266,11 @@
     async fn set(&self, node: &Node) {
         self.as_ref().set(node).await;
     }
-<<<<<<< HEAD
     async fn clear(&self) -> Result<()> {
         self.as_ref().clear().await
-=======
-    fn name(&self) -> &'static str {
-        self.as_ref().name()
->>>>>>> 5993e0f1
+    }
+    fn name(&self) -> &'static str {
+        self.as_ref().name()
     }
 }
 

[package]
name = "examples"
version = "0.0.0"
publish = false
edition = "2021"

[dev-dependencies]
mistralrs = { git = "https://github.com/EricLBuehler/mistral.rs.git", features = [
  "cuda",
] }
tokio = { version = "1.0", features = ["full"] }
swiftide = { path = "../swiftide/", features = [
  "all",
  "aws-bedrock",
  "huggingface-mistralrs",
  "scraping",
] }
spider = "1.98"
tracing-subscriber = "0.3"
tracing = "0.1.40"
serde_json = "1.0"
anyhow = "1.0"

[[example]]
name = "index-codebase"
path = "index_codebase.rs"

[[example]]
name = "fastembed"
path = "fastembed.rs"

[[example]]
name = "index-redis"
path = "index_into_redis.rs"

[[example]]
name = "index-markdown-metadata"
path = "index_markdown_lots_of_metadata.rs"

[[example]]
name = "scraping-index"
path = "scraping_index_to_markdown.rs"

[[example]]
name = "aws-bedrock"
path = "aws_bedrock.rs"

[[example]]
<<<<<<< HEAD
name = "mistralrs"
path = "mistralrs.rs"
=======
name = "store-multiple-vectors"
path = "store_multiple_vectors.rs"
>>>>>>> 3c297bbb
<|MERGE_RESOLUTION|>--- conflicted
+++ resolved
@@ -46,10 +46,9 @@
 path = "aws_bedrock.rs"
 
 [[example]]
-<<<<<<< HEAD
-name = "mistralrs"
-path = "mistralrs.rs"
-=======
 name = "store-multiple-vectors"
 path = "store_multiple_vectors.rs"
->>>>>>> 3c297bbb
+
+[[example]]
+name = "mistralrs"
+path = "mistralrs.rs"
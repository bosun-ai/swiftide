[package]
name = "examples"
publish = false
version.workspace = true
edition.workspace = true
license.workspace = true
readme.workspace = true
keywords.workspace = true
description.workspace = true
categories.workspace = true
repository.workspace = true
homepage.workspace = true

[dependencies]
tokio = { version = "1.0", features = ["full"] }
swiftide = { path = "../swiftide/", features = [
    "all",
    "scraping",
    "aws-bedrock",
    "groq",
<<<<<<< HEAD
=======
    "ollama",
>>>>>>> c0f3cfe9
] }
tracing-subscriber = "0.3"
serde_json = "1.0"
spider = "1.98"

[[example]]
doc-scrape-examples = true
name = "index-codebase"
path = "index_codebase.rs"

[[example]]
name = "index-codebase-reduced-context"
path = "index_codebase_reduced_context.rs"

[[example]]
doc-scrape-examples = true
name = "fastembed"
path = "fastembed.rs"

[[example]]
doc-scrape-examples = true
name = "index-redis"
path = "index_into_redis.rs"

[[example]]
doc-scrape-examples = true
name = "index-markdown-metadata"
path = "index_markdown_lots_of_metadata.rs"

[[example]]
doc-scrape-examples = true
name = "scraping-index"
path = "scraping_index_to_markdown.rs"

[[example]]
doc-scrape-examples = true
name = "aws-bedrock"
path = "aws_bedrock.rs"

[[example]]
doc-scrape-examples = true
name = "store-multiple-vectors"
path = "store_multiple_vectors.rs"

[[example]]
name = "index-groq"
path = "index_groq.rs"

[[example]]
name = "index-ollama"
path = "index_ollama.rs"

[[example]]
name = "query-pipeline"
path = "query_pipeline.rs"<|MERGE_RESOLUTION|>--- conflicted
+++ resolved
@@ -18,10 +18,7 @@
     "scraping",
     "aws-bedrock",
     "groq",
-<<<<<<< HEAD
-=======
     "ollama",
->>>>>>> c0f3cfe9
 ] }
 tracing-subscriber = "0.3"
 serde_json = "1.0"

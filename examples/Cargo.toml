[package]
name = "examples"
version = "0.0.0"
publish = false
edition = "2021"

[dependencies]
tokio = { version = "1.0", features = ["full"] }
swiftide = { path = "../swiftide/", features = [
<<<<<<< HEAD
    "all",
    "scraping",
    "aws-bedrock",
=======
  "all",
  "scraping",
  "aws-bedrock",
  "groq",
>>>>>>> 16bafe4d
] }
tracing-subscriber = "0.3"
serde_json = "1.0"
spider = "1.98"

[[example]]
doc-scrape-examples = true
name = "index-codebase"
path = "index_codebase.rs"

[[example]]
<<<<<<< HEAD
name = "index-codebase-reduced-context"
path = "index_codebase_reduced_context.rs"

[[example]]
=======
doc-scrape-examples = true
>>>>>>> 16bafe4d
name = "fastembed"
path = "fastembed.rs"

[[example]]
doc-scrape-examples = true
name = "index-redis"
path = "index_into_redis.rs"

[[example]]
doc-scrape-examples = true
name = "index-markdown-metadata"
path = "index_markdown_lots_of_metadata.rs"

[[example]]
doc-scrape-examples = true
name = "scraping-index"
path = "scraping_index_to_markdown.rs"

[[example]]
doc-scrape-examples = true
name = "aws-bedrock"
path = "aws_bedrock.rs"

[[example]]
doc-scrape-examples = true
name = "store-multiple-vectors"
path = "store_multiple_vectors.rs"

[[example]]
name = "index-groq"
path = "index_groq.rs"<|MERGE_RESOLUTION|>--- conflicted
+++ resolved
@@ -7,16 +7,10 @@
 [dependencies]
 tokio = { version = "1.0", features = ["full"] }
 swiftide = { path = "../swiftide/", features = [
-<<<<<<< HEAD
     "all",
     "scraping",
     "aws-bedrock",
-=======
-  "all",
-  "scraping",
-  "aws-bedrock",
-  "groq",
->>>>>>> 16bafe4d
+    "groq",
 ] }
 tracing-subscriber = "0.3"
 serde_json = "1.0"
@@ -28,14 +22,11 @@
 path = "index_codebase.rs"
 
 [[example]]
-<<<<<<< HEAD
 name = "index-codebase-reduced-context"
 path = "index_codebase_reduced_context.rs"
 
 [[example]]
-=======
 doc-scrape-examples = true
->>>>>>> 16bafe4d
 name = "fastembed"
 path = "fastembed.rs"
 

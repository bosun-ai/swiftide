[package]
name = "swiftide"
version.workspace = true
edition.workspace = true
license.workspace = true
readme.workspace = true
keywords.workspace = true
description.workspace = true
categories.workspace = true
repository.workspace = true
homepage.workspace = true

[badges]

[dependencies]
# Local dependencies
swiftide-core = { path = "../swiftide-core", version = "0.7" }
swiftide-integrations = { path = "../swiftide-integrations", version = "0.7" }
swiftide-indexing = { path = "../swiftide-indexing", version = "0.7" }
swiftide-query = { path = "../swiftide-query", version = "0.7" }

[features]
default = []
all = [
    "qdrant",
    "redis",
    "tree-sitter",
    "openai",
    "fastembed",
    "scraping",
    "aws-bedrock",
    "groq",
<<<<<<< HEAD
=======
    "ollama",
>>>>>>> c0f3cfe9
]
# Qdrant for storage
qdrant = ["swiftide-integrations/qdrant"]
# Redis for caching and storage
redis = ["swiftide-integrations/redis"]
# Tree-sitter for code operations and chunking
tree-sitter = [
    "swiftide-integrations/tree-sitter",
    "swiftide-indexing/tree-sitter",
]
# OpenAI for embedding and prompting
openai = ["swiftide-integrations/openai"]
# Groq prompting
groq = ["swiftide-integrations/groq"]
# Ollama prompting
ollama = ["swiftide-integrations/ollama"]
# FastEmbed (by qdrant) for fast, local embeddings
fastembed = ["swiftide-integrations/fastembed"]
# Scraping via spider as loader and a html to markdown transformer
scraping = ["swiftide-integrations/scraping"]
# AWS Bedrock for prompting
aws-bedrock = ["swiftide-integrations/aws-bedrock"]

# Testing, internal only
test-utils = []

[dev-dependencies]
swiftide-core = { path = "../swiftide-core", features = ["test-utils"] }
swiftide-test-utils = { path = "../swiftide-test-utils" }

async-openai = { workspace = true }
qdrant-client = { workspace = true, default-features = false, features = [
    "serde",
] }

anyhow = { workspace = true }
test-log = { workspace = true }
testcontainers = { workspace = true }
mockall = { workspace = true }
temp-dir = { workspace = true }
wiremock = { workspace = true }
test-case = { workspace = true }
insta = { workspace = true }
serde = { workspace = true }
serde_json = { workspace = true }
tokio = { workspace = true }

[lints]
workspace = true

[package.metadata.docs.rs]
all-features = true
cargo-args = ["-Zunstable-options", "-Zrustdoc-scrape-examples"]
rustdoc-args = ["--cfg", "docsrs"]<|MERGE_RESOLUTION|>--- conflicted
+++ resolved
@@ -30,10 +30,7 @@
     "scraping",
     "aws-bedrock",
     "groq",
-<<<<<<< HEAD
-=======
     "ollama",
->>>>>>> c0f3cfe9
 ]
 # Qdrant for storage
 qdrant = ["swiftide-integrations/qdrant"]

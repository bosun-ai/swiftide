[package]
name = "swiftide"
version = "0.6.7"
edition = "2021"
license = "MIT"
readme = "../README.md"
keywords = ["llm", "rag", "ai", "data", "openai"]
description = "Blazing fast, streaming document and code indexation"
categories = ["asynchronous"]
repository = "https://github.com/bosun-ai/swiftide-rs"
homepage = "https://swiftide.rs"

[badges]

[dependencies]
<<<<<<< HEAD
anyhow = { version = "1.0" }
async-trait = "0.1"
chrono = { version = "0.4" }
derive_builder = "0.20"
futures-util = "0.3"
ignore = "0.4"
indoc = "2.0"
itertools = { version = "0.13" }
serde = { version = "1.0", features = ["derive"] }
serde_json = "1.0"
text-splitter = { version = "0.14", features = ["markdown"] }
tokio = { version = "1.38", features = ["full"] }
tokio-stream = "0.1"
tracing = { version = "0.1", features = ["log"] }
strum = "0.26"
strum_macros = "0.26"
num_cpus = "1.16"
pin-project-lite = "0.2"
tera = { version = "1.20", default-features = false }
lazy_static = { version = "1.5.0" }
uuid = { version = "1.10", features = ["v4"] }

# Integrations
async-openai = { version = "0.23", optional = true }
qdrant-client = { version = "1.10", optional = true, default-features = false, features = [
  "serde",
] }
redis = { version = "0.25", features = [
  "aio",
  "tokio-comp",
  "connection-manager",
  "tokio-rustls-comp",
], optional = true }
tree-sitter = { version = "0.22", optional = true }
tree-sitter-rust = { version = "0.21", optional = true }
tree-sitter-python = { version = "0.21", optional = true }
tree-sitter-ruby = { version = "0.21", optional = true }
tree-sitter-typescript = { version = "0.21", optional = true }
tree-sitter-javascript = { version = "0.21", optional = true }
fastembed = { version = "3.6", optional = true }
spider = { version = "1.98", optional = true }
htmd = { version = "0.1", optional = true }
aws-config = { version = "1.5", features = [
  "behavior-version-latest",
], optional = true }
aws-credential-types = { version = "1.2", features = [
  "hardcoded-credentials",
], optional = true }
aws-sdk-bedrockruntime = { version = "1.37", features = [
  "behavior-version-latest",
], optional = true }
regex = "1.10.5"
=======
# Local dependencies
swiftide-core = { path = "../swiftide-core" }
swiftide-integrations = { path = "../swiftide-integrations" }
swiftide-indexing = { path = "../swiftide-indexing" }
>>>>>>> 16bafe4d

[features]
default = []
all = [
  "qdrant",
  "redis",
  "tree-sitter",
  "openai",
  "fastembed",
  "scraping",
  "aws-bedrock",
  "groq",
]
# Qdrant for storage
qdrant = ["swiftide-integrations/qdrant"]
# Redis for caching and storage
redis = ["swiftide-integrations/redis"]
# Tree-sitter for code operations and chunking
tree-sitter = [
  "swiftide-integrations/tree-sitter",
  "swiftide-indexing/tree-sitter",
]
# OpenAI for embedding and prompting
openai = ["swiftide-integrations/openai"]
# Groq prompting
groq = ["swiftide-integrations/groq"]
# FastEmbed (by qdrant) for fast, local embeddings
fastembed = ["swiftide-integrations/fastembed"]
# Scraping via spider as loader and a html to markdown transformer
scraping = ["swiftide-integrations/scraping"]
# AWS Bedrock for prompting
aws-bedrock = ["swiftide-integrations/aws-bedrock"]

[dev-dependencies]
swiftide-core = { path = "../swiftide-core", features = ["test-utils"] }

async-openai = { workspace = true }
qdrant-client = { workspace = true, default-features = false, features = [
  "serde",
] }

anyhow = { workspace = true }
test-log = { workspace = true }
testcontainers = { workspace = true }
mockall = { workspace = true }
temp-dir = { workspace = true }
wiremock = { workspace = true }
test-case = { workspace = true }
insta = { workspace = true }
serde = { workspace = true }
serde_json = { workspace = true }
tokio = { workspace = true }

[lints]
workspace = true

[package.metadata.docs.rs]
all-features = true
cargo-args = ["-Zunstable-options", "-Zrustdoc-scrape-examples"]
rustdoc-args = ["--cfg", "docsrs"]<|MERGE_RESOLUTION|>--- conflicted
+++ resolved
@@ -13,77 +13,22 @@
 [badges]
 
 [dependencies]
-<<<<<<< HEAD
-anyhow = { version = "1.0" }
-async-trait = "0.1"
-chrono = { version = "0.4" }
-derive_builder = "0.20"
-futures-util = "0.3"
-ignore = "0.4"
-indoc = "2.0"
-itertools = { version = "0.13" }
-serde = { version = "1.0", features = ["derive"] }
-serde_json = "1.0"
-text-splitter = { version = "0.14", features = ["markdown"] }
-tokio = { version = "1.38", features = ["full"] }
-tokio-stream = "0.1"
-tracing = { version = "0.1", features = ["log"] }
-strum = "0.26"
-strum_macros = "0.26"
-num_cpus = "1.16"
-pin-project-lite = "0.2"
-tera = { version = "1.20", default-features = false }
-lazy_static = { version = "1.5.0" }
-uuid = { version = "1.10", features = ["v4"] }
-
-# Integrations
-async-openai = { version = "0.23", optional = true }
-qdrant-client = { version = "1.10", optional = true, default-features = false, features = [
-  "serde",
-] }
-redis = { version = "0.25", features = [
-  "aio",
-  "tokio-comp",
-  "connection-manager",
-  "tokio-rustls-comp",
-], optional = true }
-tree-sitter = { version = "0.22", optional = true }
-tree-sitter-rust = { version = "0.21", optional = true }
-tree-sitter-python = { version = "0.21", optional = true }
-tree-sitter-ruby = { version = "0.21", optional = true }
-tree-sitter-typescript = { version = "0.21", optional = true }
-tree-sitter-javascript = { version = "0.21", optional = true }
-fastembed = { version = "3.6", optional = true }
-spider = { version = "1.98", optional = true }
-htmd = { version = "0.1", optional = true }
-aws-config = { version = "1.5", features = [
-  "behavior-version-latest",
-], optional = true }
-aws-credential-types = { version = "1.2", features = [
-  "hardcoded-credentials",
-], optional = true }
-aws-sdk-bedrockruntime = { version = "1.37", features = [
-  "behavior-version-latest",
-], optional = true }
-regex = "1.10.5"
-=======
 # Local dependencies
 swiftide-core = { path = "../swiftide-core" }
 swiftide-integrations = { path = "../swiftide-integrations" }
 swiftide-indexing = { path = "../swiftide-indexing" }
->>>>>>> 16bafe4d
 
 [features]
 default = []
 all = [
-  "qdrant",
-  "redis",
-  "tree-sitter",
-  "openai",
-  "fastembed",
-  "scraping",
-  "aws-bedrock",
-  "groq",
+    "qdrant",
+    "redis",
+    "tree-sitter",
+    "openai",
+    "fastembed",
+    "scraping",
+    "aws-bedrock",
+    "groq",
 ]
 # Qdrant for storage
 qdrant = ["swiftide-integrations/qdrant"]
@@ -91,8 +36,8 @@
 redis = ["swiftide-integrations/redis"]
 # Tree-sitter for code operations and chunking
 tree-sitter = [
-  "swiftide-integrations/tree-sitter",
-  "swiftide-indexing/tree-sitter",
+    "swiftide-integrations/tree-sitter",
+    "swiftide-indexing/tree-sitter",
 ]
 # OpenAI for embedding and prompting
 openai = ["swiftide-integrations/openai"]
@@ -110,7 +55,7 @@
 
 async-openai = { workspace = true }
 qdrant-client = { workspace = true, default-features = false, features = [
-  "serde",
+    "serde",
 ] }
 
 anyhow = { workspace = true }

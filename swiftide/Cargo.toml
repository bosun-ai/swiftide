--- conflicted
+++ resolved
@@ -16,18 +16,11 @@
 document-features = "0.2.10"
 
 # Local dependencies
-<<<<<<< HEAD
-swiftide-core = { path = "../swiftide-core", version = "0.13" }
-swiftide-integrations = { path = "../swiftide-integrations", version = "0.13" }
-swiftide-indexing = { path = "../swiftide-indexing", version = "0.13" }
-swiftide-query = { path = "../swiftide-query", version = "0.13" }
-swiftide-agents = { path = "../swiftide-agents", version = "0.13", optional = true }
-=======
 swiftide-core = { path = "../swiftide-core", version = "0.14" }
 swiftide-integrations = { path = "../swiftide-integrations", version = "0.14" }
 swiftide-indexing = { path = "../swiftide-indexing", version = "0.14" }
 swiftide-query = { path = "../swiftide-query", version = "0.14" }
->>>>>>> 286a9407
+swiftide-agents = { path = "../swiftide-agents", version = "0.14", optional = true }
 
 [features]
 default = []

[package]
name = "swiftide"
version = "0.6.7"
edition = "2021"
license = "MIT"
readme = "../README.md"
keywords = ["llm", "rag", "ai", "data", "openai"]
description = "Blazing fast, streaming document and code indexation"
categories = ["asynchronous"]
repository = "https://github.com/bosun-ai/swiftide-rs"
homepage = "https://swiftide.rs"

[badges]

[dependencies]
<<<<<<< HEAD
anyhow = { workspace = true }
async-trait = { workspace = true }
derive_builder = { workspace = true }
futures-util = { workspace = true }
tokio = { workspace = true, features = ["full"] }
tokio-stream = { workspace = true }
num_cpus = { workspace = true }
pin-project-lite = { workspace = true }

chrono = { version = "0.4" }
ignore = "0.4"
indoc = "2.0"
itertools = { version = "0.13" }
serde = { version = "1.0", features = ["derive"] }
serde_json = "1.0"
text-splitter = { version = "0.14", features = ["markdown"] }
tracing = { version = "0.1", features = ["log"] }
strum = "0.26"
strum_macros = "0.26"
tera = { version = "1.20", default-features = false }
lazy_static = { version = "1.5.0" }
uuid = { version = "1.10", features = ["v4"] }

# Integrations
async-openai = { version = "0.23", optional = true }
qdrant-client = { version = "1.10", optional = true, default-features = false, features = [
  "serde",
] }
redis = { version = "0.25", features = [
  "aio",
  "tokio-comp",
  "connection-manager",
  "tokio-rustls-comp",
], optional = true }
tree-sitter = { version = "0.22", optional = true }
tree-sitter-rust = { version = "0.21", optional = true }
tree-sitter-python = { version = "0.21", optional = true }
tree-sitter-ruby = { version = "0.21", optional = true }
tree-sitter-typescript = { version = "0.21", optional = true }
tree-sitter-javascript = { version = "0.21", optional = true }
fastembed = { version = "3.6", optional = true }
spider = { version = "1.98", optional = true }
htmd = { version = "0.1", optional = true }
aws-config = { version = "1.5", features = [
  "behavior-version-latest",
], optional = true }
aws-credential-types = { version = "1.2", features = [
  "hardcoded-credentials",
], optional = true }
aws-sdk-bedrockruntime = { version = "1.37", features = [
  "behavior-version-latest",
], optional = true }
secrecy = { version = "0.8.0", optional = true }
reqwest = { version = "0.12.5", optional = true, default-features = false }
=======
# Local dependencies
swiftide-core = { path = "../swiftide-core" }
swiftide-integrations = { path = "../swiftide-integrations" }
swiftide-indexing = { path = "../swiftide-indexing" }
>>>>>>> 16bafe4d

[features]
default = []
all = [
  "qdrant",
  "redis",
  "tree-sitter",
  "openai",
  "fastembed",
  "scraping",
  "aws-bedrock",
  "groq",
]
# Qdrant for storage
qdrant = ["swiftide-integrations/qdrant"]
# Redis for caching and storage
redis = ["swiftide-integrations/redis"]
# Tree-sitter for code operations and chunking
tree-sitter = [
  "swiftide-integrations/tree-sitter",
  "swiftide-indexing/tree-sitter",
]
# OpenAI for embedding and prompting
openai = ["swiftide-integrations/openai"]
# Groq prompting
groq = ["swiftide-integrations/groq"]
# FastEmbed (by qdrant) for fast, local embeddings
fastembed = ["swiftide-integrations/fastembed"]
# Scraping via spider as loader and a html to markdown transformer
scraping = ["swiftide-integrations/scraping"]
# AWS Bedrock for prompting
aws-bedrock = ["swiftide-integrations/aws-bedrock"]

[dev-dependencies]
<<<<<<< HEAD
test-log = { workspace = true }
testcontainers = { workspace = true }
mockall = { workspace = true }
temp-dir = { workspace = true }
wiremock = { workspace = true }
test-case = { workspace = true }
insta = { workspace = true }
=======
swiftide-core = { path = "../swiftide-core", features = ["test-utils"] }

async-openai = { workspace = true }
qdrant-client = { workspace = true, default-features = false, features = [
  "serde",
] }
>>>>>>> 16bafe4d

anyhow = { workspace = true }
test-log = { workspace = true }
testcontainers = { workspace = true }
mockall = { workspace = true }
temp-dir = { workspace = true }
wiremock = { workspace = true }
test-case = { workspace = true }
insta = { workspace = true }
serde = { workspace = true }
serde_json = { workspace = true }
tokio = { workspace = true }

[lints]
workspace = true

[package.metadata.docs.rs]
all-features = true
cargo-args = ["-Zunstable-options", "-Zrustdoc-scrape-examples"]
rustdoc-args = ["--cfg", "docsrs"]<|MERGE_RESOLUTION|>--- conflicted
+++ resolved
@@ -13,67 +13,10 @@
 [badges]
 
 [dependencies]
-<<<<<<< HEAD
-anyhow = { workspace = true }
-async-trait = { workspace = true }
-derive_builder = { workspace = true }
-futures-util = { workspace = true }
-tokio = { workspace = true, features = ["full"] }
-tokio-stream = { workspace = true }
-num_cpus = { workspace = true }
-pin-project-lite = { workspace = true }
-
-chrono = { version = "0.4" }
-ignore = "0.4"
-indoc = "2.0"
-itertools = { version = "0.13" }
-serde = { version = "1.0", features = ["derive"] }
-serde_json = "1.0"
-text-splitter = { version = "0.14", features = ["markdown"] }
-tracing = { version = "0.1", features = ["log"] }
-strum = "0.26"
-strum_macros = "0.26"
-tera = { version = "1.20", default-features = false }
-lazy_static = { version = "1.5.0" }
-uuid = { version = "1.10", features = ["v4"] }
-
-# Integrations
-async-openai = { version = "0.23", optional = true }
-qdrant-client = { version = "1.10", optional = true, default-features = false, features = [
-  "serde",
-] }
-redis = { version = "0.25", features = [
-  "aio",
-  "tokio-comp",
-  "connection-manager",
-  "tokio-rustls-comp",
-], optional = true }
-tree-sitter = { version = "0.22", optional = true }
-tree-sitter-rust = { version = "0.21", optional = true }
-tree-sitter-python = { version = "0.21", optional = true }
-tree-sitter-ruby = { version = "0.21", optional = true }
-tree-sitter-typescript = { version = "0.21", optional = true }
-tree-sitter-javascript = { version = "0.21", optional = true }
-fastembed = { version = "3.6", optional = true }
-spider = { version = "1.98", optional = true }
-htmd = { version = "0.1", optional = true }
-aws-config = { version = "1.5", features = [
-  "behavior-version-latest",
-], optional = true }
-aws-credential-types = { version = "1.2", features = [
-  "hardcoded-credentials",
-], optional = true }
-aws-sdk-bedrockruntime = { version = "1.37", features = [
-  "behavior-version-latest",
-], optional = true }
-secrecy = { version = "0.8.0", optional = true }
-reqwest = { version = "0.12.5", optional = true, default-features = false }
-=======
 # Local dependencies
 swiftide-core = { path = "../swiftide-core" }
 swiftide-integrations = { path = "../swiftide-integrations" }
 swiftide-indexing = { path = "../swiftide-indexing" }
->>>>>>> 16bafe4d
 
 [features]
 default = []
@@ -108,22 +51,12 @@
 aws-bedrock = ["swiftide-integrations/aws-bedrock"]
 
 [dev-dependencies]
-<<<<<<< HEAD
-test-log = { workspace = true }
-testcontainers = { workspace = true }
-mockall = { workspace = true }
-temp-dir = { workspace = true }
-wiremock = { workspace = true }
-test-case = { workspace = true }
-insta = { workspace = true }
-=======
 swiftide-core = { path = "../swiftide-core", features = ["test-utils"] }
 
 async-openai = { workspace = true }
 qdrant-client = { workspace = true, default-features = false, features = [
   "serde",
 ] }
->>>>>>> 16bafe4d
 
 anyhow = { workspace = true }
 test-log = { workspace = true }

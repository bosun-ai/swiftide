[package]
name = "swiftide"
version = "0.6.4"
edition = "2021"
license = "MIT"
readme = "../README.md"
keywords = ["llm", "rag", "ai", "data", "openai"]
description = "Blazing fast, streaming document and code indexation"
categories = ["asynchronous"]
repository = "https://github.com/bosun-ai/swiftide-rs"
homepage = "https://swiftide.rs"

[badges]

[dependencies]
anyhow = { version = "1.0" }
async-trait = "0.1"
chrono = { version = "0.4" }
derive_builder = "0.20"
futures-util = "0.3"
ignore = "0.4"
indoc = "2.0"
itertools = { version = "0.13" }
serde = { version = "1.0", features = ["derive"] }
serde_json = "1.0"
text-splitter = { version = "0.14", features = ["markdown"] }
tokio = { version = "1.38", features = ["full"] }
tokio-stream = "0.1"
tracing = { version = "0.1", features = ["log"] }
strum = "0.26"
strum_macros = "0.26"
num_cpus = "1.16"
pin-project-lite = "0.2"
tera = { version = "1.20", default-features = false }
lazy_static = { version = "1.5.0" }
uuid = { version = "1.10", features = ["v4"] }

# Integrations
async-openai = { version = "0.23", optional = true }
qdrant-client = { version = "1.10", optional = true, default-features = false, features = [
  "serde",
] }
redis = { version = "0.25", features = [
  "aio",
  "tokio-comp",
  "connection-manager",
  "tokio-rustls-comp",
], optional = true }
tree-sitter = { version = "0.22", optional = true }
tree-sitter-rust = { version = "0.21", optional = true }
tree-sitter-python = { version = "0.21", optional = true }
tree-sitter-ruby = { version = "0.21", optional = true }
tree-sitter-typescript = { version = "0.21", optional = true }
tree-sitter-javascript = { version = "0.21", optional = true }
fastembed = { version = "3.6", optional = true }
spider = { version = "1.98", optional = true }
htmd = { version = "0.1", optional = true }
aws-config = { version = "1.5", features = [
  "behavior-version-latest",
], optional = true }
aws-credential-types = { version = "1.2", features = [
  "hardcoded-credentials",
], optional = true }
aws-sdk-bedrockruntime = { version = "1.37", features = [
  "behavior-version-latest",
], optional = true }
mistralrs = { git = "https://github.com/EricLBuehler/mistral.rs.git", features = [
  "cuda",
], optional = true }
indexmap = { version = "2.2.6", optional = true }
either = { version = "1.13.0", optional = true }

[features]
default = []
# Be carefull with all, it includes *a  lot*
all = ["qdrant", "redis", "tree-sitter", "openai", "fastembed"]

# Qdrant for storage
qdrant = ["dep:qdrant-client"]
# Redis for caching and storage
redis = ["dep:redis"]
# Tree-sitter for code operations and chunking
tree-sitter = [
  "dep:tree-sitter",
  "dep:tree-sitter-rust",
  "dep:tree-sitter-python",
  "dep:tree-sitter-ruby",
  "dep:tree-sitter-typescript",
  "dep:tree-sitter-javascript",
]
# OpenAI for embedding and prompting
openai = ["dep:async-openai"]
# FastEmbed (by qdrant) for fast, local embeddings
fastembed = ["dep:fastembed"]
# Scraping via spider as loader and a html to markdown transformer
scraping = ["dep:spider", "dep:htmd"]
# AWS Bedrock for prompting
aws-bedrock = [
  "dep:aws-config",
  "dep:aws-credential-types",
  "dep:aws-sdk-bedrockruntime",
]
huggingface-mistralrs = ["dep:mistralrs", "dep:indexmap", "dep:either"]

[package.metadata.docs.rs]
all-features = true

[dev-dependencies]
test-log = "0.2.16"
testcontainers = "0.20.0"
mockall = "0.12.1"
temp-dir = "0.1.13"
wiremock = "0.6.0"
test-case = "3.3.1"
insta = { version = "1.39.0", features = ["yaml"] }

[lints.rust]
unsafe_code = "forbid"

[lints.clippy]
<<<<<<< HEAD
blocks_in_conditions = "allow"
=======
cargo = { level = "warn", priority = -1 }
pedantic = { level = "warn", priority = -1 }
blocks_in_conditions = "allow"
must_use_candidate = "allow"
module_name_repetitions = "allow"
missing_fields_in_debug = "allow"
# Should be fixed asap
multiple_crate_versions = "allow"

[package.metadata.docs.rs]
all-features = true
>>>>>>> 3c297bbb
<|MERGE_RESOLUTION|>--- conflicted
+++ resolved
@@ -102,9 +102,6 @@
 ]
 huggingface-mistralrs = ["dep:mistralrs", "dep:indexmap", "dep:either"]
 
-[package.metadata.docs.rs]
-all-features = true
-
 [dev-dependencies]
 test-log = "0.2.16"
 testcontainers = "0.20.0"
@@ -118,9 +115,6 @@
 unsafe_code = "forbid"
 
 [lints.clippy]
-<<<<<<< HEAD
-blocks_in_conditions = "allow"
-=======
 cargo = { level = "warn", priority = -1 }
 pedantic = { level = "warn", priority = -1 }
 blocks_in_conditions = "allow"
@@ -131,5 +125,4 @@
 multiple_crate_versions = "allow"
 
 [package.metadata.docs.rs]
-all-features = true
->>>>>>> 3c297bbb
+all-features = true
//! `FastEmbed` integration for text embedding.

use anyhow::Result;
use async_trait::async_trait;
use derive_builder::Builder;
use fastembed::TextEmbedding;

use crate::{EmbeddingModel, Embeddings};

/// A wrapper around the `FastEmbed` library for text embedding.
///
/// Supports a variety of fast text embedding models. The default is the `Flag Embedding` model
/// with a dimension size of 384.
///
/// See the [FastEmbed documentation](https://docs.rs/fastembed) for more information on usage.
///
<<<<<<< HEAD
/// `FastEmbed` can be customized by setting the embedding model via the builder. The batch size can
/// also be set and is recommended. Batch size should match the batch size in the ingestion
=======
/// FastEmbed can be customized by setting the embedding model via the builder. The batch size can
/// also be set and is recommended. Batch size should match the batch size in the indexing
>>>>>>> 51c114ce
/// pipeline.
///
/// Node that the embedding vector dimensions need to match the dimensions of the vector database collection
///
/// Requires the `fastembed` feature to be enabled.
#[derive(Builder)]
#[builder(
    pattern = "owned",
    setter(strip_option),
    build_fn(error = "anyhow::Error")
)]
pub struct FastEmbed {
    #[builder(default = "TextEmbedding::try_new(Default::default())?")]
    embedding_model: TextEmbedding,
    #[builder(default)]
    batch_size: Option<usize>,
}

impl FastEmbed {
    /// Tries to build a default `FastEmbed` with `Flag Embedding`.
    ///
    /// # Errors
    ///
    /// Errors if the build fails
    pub fn try_default() -> Result<Self> {
        Self::builder().build()
    }

    pub fn builder() -> FastEmbedBuilder {
        FastEmbedBuilder::default()
    }
}

#[async_trait]
impl EmbeddingModel for FastEmbed {
    #[tracing::instrument(skip_all)]
    async fn embed(&self, input: Vec<String>) -> Result<Embeddings> {
        self.embedding_model.embed(input, self.batch_size)
    }
}

#[cfg(test)]
mod tests {
    use super::*;

    #[tokio::test]
    async fn test_fastembed() {
        let fastembed = FastEmbed::try_default().unwrap();
        let embeddings = fastembed.embed(vec!["hello".to_string()]).await.unwrap();
        assert_eq!(embeddings.len(), 1);
    }
}<|MERGE_RESOLUTION|>--- conflicted
+++ resolved
@@ -14,13 +14,8 @@
 ///
 /// See the [FastEmbed documentation](https://docs.rs/fastembed) for more information on usage.
 ///
-<<<<<<< HEAD
 /// `FastEmbed` can be customized by setting the embedding model via the builder. The batch size can
-/// also be set and is recommended. Batch size should match the batch size in the ingestion
-=======
-/// FastEmbed can be customized by setting the embedding model via the builder. The batch size can
 /// also be set and is recommended. Batch size should match the batch size in the indexing
->>>>>>> 51c114ce
 /// pipeline.
 ///
 /// Node that the embedding vector dimensions need to match the dimensions of the vector database collection

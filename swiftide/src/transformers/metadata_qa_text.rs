//! Generates questions and answers from a given text chunk and adds them as metadata.
use std::sync::Arc;

use crate::{indexing::Node, SimplePrompt, Transformer};
use anyhow::Result;
use async_trait::async_trait;
use derive_builder::Builder;
use indoc::indoc;

/// This module defines the `MetadataQAText` struct and its associated methods,
/// which are used for generating metadata in the form of questions and answers
<<<<<<< HEAD
/// from a given text. It interacts with a client (e.g., `OpenAI`) to generate
/// these questions and answers based on the text chunk in an `IngestionNode`.
=======
/// from a given text. It interacts with a client (e.g., OpenAI) to generate
/// these questions and answers based on the text chunk in an `Node`.
>>>>>>> 51c114ce

/// `MetadataQAText` is responsible for generating questions and answers
/// from a given text chunk. It uses a templated prompt to interact with a client
/// that implements the `SimplePrompt` trait.
#[derive(Debug, Clone, Builder)]
#[builder(setter(into, strip_option))]
pub struct MetadataQAText {
    #[builder(setter(custom))]
    client: Arc<dyn SimplePrompt>,
    #[builder(default = "default_prompt()")]
    prompt: String,
    #[builder(default = "5")]
    num_questions: usize,
    #[builder(default)]
    concurrency: Option<usize>,
}

impl MetadataQAText {
    pub fn builder() -> MetadataQATextBuilder {
        MetadataQATextBuilder::default()
    }

    pub fn from_client(client: impl SimplePrompt + 'static) -> MetadataQATextBuilder {
        MetadataQATextBuilder::default().client(client).to_owned()
    }
    /// Creates a new instance of `MetadataQAText`.
    ///
    /// # Arguments
    ///
    /// * `client` - An implementation of the `SimplePrompt` trait.
    ///
    /// # Returns
    ///
    /// A new instance of `MetadataQAText`.
    pub fn new(client: impl SimplePrompt + 'static) -> Self {
        Self {
            client: Arc::new(client),
            prompt: default_prompt(),
            num_questions: 5,
            concurrency: None,
        }
    }

    #[must_use]
    pub fn with_concurrency(mut self, concurrency: usize) -> Self {
        self.concurrency = Some(concurrency);
        self
    }
}

/// Generates the default prompt template for generating questions and answers.
///
/// # Returns
///
/// A string containing the default prompt template.
fn default_prompt() -> String {
    indoc! {r"

            # Task
            Your task is to generate questions and answers for the given text. 

            Given that somebody else might ask questions about the text, consider things like:
            * What does this text do?
            * What other internal parts does the text use?
            * Does this text have any dependencies?
            * What are some potential use cases for this text?
            * ... and so on

            # Constraints 
            * Generate at most {questions} questions and answers.
            * Only respond in the example format
            * Only respond with questions and answers that can be derived from the text.

            # Example
            Respond in the following example format and do not include anything else:

            ```
            Q1: What is the capital of France?
            A1: Paris.
            ```

            # text
            ```
            {text}
            ```

        "}
    .to_string()
}

impl MetadataQATextBuilder {
    pub fn client(&mut self, client: impl SimplePrompt + 'static) -> &mut Self {
        self.client = Some(Arc::new(client));
        self
    }
}

#[async_trait]
impl Transformer for MetadataQAText {
    /// Transforms an `Node` by generating questions and answers
    /// based on the text chunk within the node.
    ///
    /// # Arguments
    ///
    /// * `node` - The `Node` containing the text chunk to process.
    ///
    /// # Returns
    ///
    /// A `Result` containing the transformed `Node` with added metadata,
    /// or an error if the transformation fails.
    ///
    /// # Errors
    ///
    /// This function will return an error if the client fails to generate
    /// questions and answers from the provided prompt.
    #[tracing::instrument(skip_all, name = "transformers.metadata_qa_text")]
    async fn transform_node(&self, mut node: Node) -> Result<Node> {
        let prompt = self
            .prompt
            .replace("{questions}", &self.num_questions.to_string())
            .replace("{text}", &node.chunk);

        let response = self.client.prompt(&prompt).await?;

        node.metadata
            .insert("Questions and Answers".to_string(), response);

        Ok(node)
    }

    fn concurrency(&self) -> Option<usize> {
        self.concurrency
    }
}

#[cfg(test)]
mod test {
    use crate::MockSimplePrompt;

    use super::*;

    #[tokio::test]
    async fn test_metadata_qacode() {
        let mut client = MockSimplePrompt::new();

        client
            .expect_prompt()
            .returning(|_| Ok("Q1: Hello\nA1: World".to_string()));

        let transformer = MetadataQAText::builder().client(client).build().unwrap();
        let node = Node::new("Some text");

        let result = transformer.transform_node(node).await.unwrap();

        assert_eq!(
            result.metadata.get("Questions and Answers").unwrap(),
            "Q1: Hello\nA1: World"
        );
    }
}<|MERGE_RESOLUTION|>--- conflicted
+++ resolved
@@ -9,13 +9,8 @@
 
 /// This module defines the `MetadataQAText` struct and its associated methods,
 /// which are used for generating metadata in the form of questions and answers
-<<<<<<< HEAD
 /// from a given text. It interacts with a client (e.g., `OpenAI`) to generate
-/// these questions and answers based on the text chunk in an `IngestionNode`.
-=======
-/// from a given text. It interacts with a client (e.g., OpenAI) to generate
 /// these questions and answers based on the text chunk in an `Node`.
->>>>>>> 51c114ce
 
 /// `MetadataQAText` is responsible for generating questions and answers
 /// from a given text chunk. It uses a templated prompt to interact with a client

--- conflicted
+++ resolved
@@ -9,13 +9,8 @@
 
 /// This module defines the `MetadataSummary` struct and its associated methods,
 /// which are used for generating metadata in the form of a summary
-<<<<<<< HEAD
 /// for a given text. It interacts with a client (e.g., `OpenAI`) to generate
-/// the summary based on the text chunk in an `IngestionNode`.
-=======
-/// for a given text. It interacts with a client (e.g., OpenAI) to generate
 /// the summary based on the text chunk in an `Node`.
->>>>>>> 51c114ce
 
 /// `MetadataSummary` is responsible for generating a summary
 /// for a given text chunk. It uses a templated prompt to interact with a client

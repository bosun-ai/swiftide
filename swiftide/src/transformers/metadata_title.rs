--- conflicted
+++ resolved
@@ -9,13 +9,8 @@
 
 /// This module defines the `MetadataTitle` struct and its associated methods,
 /// which are used for generating metadata in the form of a title
-<<<<<<< HEAD
 /// for a given text. It interacts with a client (e.g., `OpenAI`) to generate
-/// these questions and answers based on the text chunk in an `IngestionNode`.
-=======
-/// for a given text. It interacts with a client (e.g., OpenAI) to generate
 /// these questions and answers based on the text chunk in an `Node`.
->>>>>>> 51c114ce
 
 /// `MetadataTitle` is responsible for generating a title
 /// for a given text chunk. It uses a templated prompt to interact with a client

--- conflicted
+++ resolved
@@ -1,14 +1,10 @@
 [workspace]
 members = ["swiftide", "swiftide-*", "examples", "benchmarks"]
-<<<<<<< HEAD
-=======
 default-members = ["swiftide", "swiftide-*"]
-
->>>>>>> 1774b84f
 resolver = "2"
 
 [workspace.package]
-version = "0.14.2"
+version = "0.14.3"
 edition = "2021"
 license = "MIT"
 readme = "README.md"
@@ -43,6 +39,7 @@
 regex = { version = "1.11.1" }
 uuid = { version = "1.10", features = ["v3", "v4", "serde"] }
 dyn-clone = { version = "1.0" }
+convert_case = "0.6.0"
 
 # Integrations
 spider = { version = "2.13" }
@@ -97,13 +94,9 @@
 temp-dir = "0.1.13"
 wiremock = "0.6.0"
 test-case = "3.3.1"
-<<<<<<< HEAD
-insta = { version = "1.39.0", features = ["yaml"] }
 pretty_assertions = "1.4"
-=======
 insta = { version = "1.41.1", features = ["yaml"] }
 
->>>>>>> 1774b84f
 
 [workspace.lints.rust]
 unsafe_code = "forbid"

--- conflicted
+++ resolved
@@ -1,14 +1,5 @@
 [workspace]
 members = ["swiftide", "swiftide-*", "examples", "benchmarks"]
-
-<<<<<<< HEAD
-  "examples",
-  "benchmarks",
-  "swiftide-test-utils",
-  "swiftide-macros", "swiftide-agents",
-]
-=======
->>>>>>> 6f9a3327
 resolver = "2"
 
 [workspace.package]

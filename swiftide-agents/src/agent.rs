#![allow(dead_code)]
use crate::{
    default_context::DefaultContext,
    errors::AgentError,
    hooks::{
        AfterCompletionFn, AfterEachFn, AfterToolFn, BeforeAllFn, BeforeCompletionFn, BeforeToolFn,
        Hook, HookTypes, MessageHookFn, OnStartFn, OnStopFn, OnStreamFn,
    },
    invoke_hooks,
    state::{self, StopReason},
    system_prompt::SystemPrompt,
    tools::{arg_preprocessor::ArgPreprocessor, control::Stop},
};
use std::{
    collections::{HashMap, HashSet},
    hash::{DefaultHasher, Hash as _, Hasher as _},
    sync::Arc,
};

use derive_builder::Builder;
use futures_util::stream::StreamExt;
use swiftide_core::{
    chat_completion::{
        ChatCompletion, ChatCompletionRequest, ChatCompletionResponse, ChatMessage, Tool, ToolCall,
        ToolOutput,
    },
    prompt::Prompt,
    AgentContext, ToolBox,
};
use tracing::{debug, Instrument};

/// Agents are the main interface for building agentic systems.
///
/// Construct agents by calling the builder, setting an llm, configure hooks, tools and other
/// customizations.
///
/// # Important defaults
///
/// - The default context is the `DefaultContext`, executing tools locally with the `LocalExecutor`.
/// - A default `stop` tool is provided for agents to explicitly stop if needed
/// - The default `SystemPrompt` instructs the agent with chain of thought and some common
///   safeguards, but is otherwise quite bare. In a lot of cases this can be sufficient.
#[derive(Clone, Builder)]
pub struct Agent {
    /// Hooks are functions that are called at specific points in the agent's lifecycle.
    #[builder(default, setter(into))]
    pub(crate) hooks: Vec<Hook>,
    /// The context in which the agent operates, by default this is the `DefaultContext`.
    #[builder(
        setter(custom),
        default = Arc::new(DefaultContext::default()) as Arc<dyn AgentContext>
    )]
    pub(crate) context: Arc<dyn AgentContext>,
    /// Tools the agent can use
    #[builder(default = Agent::default_tools(), setter(custom))]
    pub(crate) tools: HashSet<Box<dyn Tool>>,

    /// Toolboxes are collections of tools that can be added to the agent.
    ///
    /// Toolboxes make their tools available to the agent at runtime.
    #[builder(default)]
    pub(crate) toolboxes: Vec<Box<dyn ToolBox>>,

    /// The language model that the agent uses for completion.
    #[builder(setter(custom))]
    pub(crate) llm: Box<dyn ChatCompletion>,

    /// System prompt for the agent when it starts
    ///
    /// Some agents profit significantly from a tailored prompt. But it is not always needed.
    ///
    /// See [`SystemPrompt`] for an opiniated, customizable system prompt.
    ///
    /// Swiftide provides a default system prompt for all agents.
    ///
    /// # Example
    ///
    /// ```no_run
    /// # use swiftide_agents::system_prompt::SystemPrompt;
    /// # use swiftide_agents::Agent;
    /// Agent::builder()
    ///     .system_prompt(
    ///         SystemPrompt::builder().role("You are an expert engineer")
    ///         .build().unwrap())
    ///     .build().unwrap();
    /// ```
    #[builder(setter(into, strip_option), default = Some(SystemPrompt::default().into()))]
    pub(crate) system_prompt: Option<Prompt>,

    /// Initial state of the agent
    #[builder(private, default = state::State::default())]
    pub(crate) state: state::State,

    /// Optional limit on the amount of loops the agent can run.
    /// The counter is reset when the agent is stopped.
    #[builder(default, setter(strip_option))]
    pub(crate) limit: Option<usize>,

    /// The maximum amount of times the failed output of a tool will be send
    /// to an LLM before the agent stops. Defaults to 3.
    ///
    /// LLMs sometimes send missing arguments, or a tool might actually fail, but retrying could be
    /// worth while. If the limit is not reached, the agent will send the formatted error back to
    /// the LLM.
    ///
    /// The limit is hashed based on the tool call name and arguments, so the limit is per tool
    /// call.
    ///
    /// This limit is _not_ reset when the agent is stopped.
    #[builder(default = 3)]
    pub(crate) tool_retry_limit: usize,

    /// Enables streaming the chat completion responses for the agent.
    #[builder(default)]
    pub(crate) streaming: bool,

    /// Internally tracks the amount of times a tool has been retried. The key is a hash based on
    /// the name and args of the tool.
    #[builder(private, default)]
    pub(crate) tool_retries_counter: HashMap<u64, usize>,

    /// Tools loaded from toolboxes
    #[builder(private, default)]
    pub(crate) toolbox_tools: HashSet<Box<dyn Tool>>,
}

impl std::fmt::Debug for Agent {
    fn fmt(&self, f: &mut std::fmt::Formatter<'_>) -> std::fmt::Result {
        f.debug_struct("Agent")
            // display hooks as a list of type: number of hooks
            .field(
                "hooks",
                &self
                    .hooks
                    .iter()
                    .map(std::string::ToString::to_string)
                    .collect::<Vec<_>>(),
            )
            .field(
                "tools",
                &self
                    .tools
                    .iter()
                    .map(swiftide_core::Tool::name)
                    .collect::<Vec<_>>(),
            )
            .field("llm", &"Box<dyn ChatCompletion>")
            .field("state", &self.state)
            .finish()
    }
}

impl AgentBuilder {
    /// The context in which the agent operates, by default this is the `DefaultContext`.
    pub fn context(&mut self, context: impl AgentContext + 'static) -> &mut AgentBuilder
    where
        Self: Clone,
    {
        self.context = Some(Arc::new(context) as Arc<dyn AgentContext>);
        self
    }

    /// Disable the system prompt.
    pub fn no_system_prompt(&mut self) -> &mut Self {
        self.system_prompt = Some(None);

        self
    }

    /// Add a hook to the agent.
    pub fn add_hook(&mut self, hook: Hook) -> &mut Self {
        let hooks = self.hooks.get_or_insert_with(Vec::new);
        hooks.push(hook);

        self
    }

    /// Add a hook that runs once, before all completions. Even if the agent is paused and resumed,
    /// before all will not trigger again.
    pub fn before_all(&mut self, hook: impl BeforeAllFn + 'static) -> &mut Self {
        self.add_hook(Hook::BeforeAll(Box::new(hook)))
    }

    /// Add a hook that runs once, when the agent starts. This hook also runs if the agent stopped
    /// and then starts again. The hook runs after any `before_all` hooks and before the
    /// `before_completion` hooks.
    pub fn on_start(&mut self, hook: impl OnStartFn + 'static) -> &mut Self {
        self.add_hook(Hook::OnStart(Box::new(hook)))
    }

    /// Add a hook that runs when the agent receives a streaming response
    ///
    /// The response will always include both the current accumulated message and the delta
    ///
    /// This will set `self.streaming` to true, there is no need to set it manually for the default
    /// behaviour.
    pub fn on_stream(&mut self, hook: impl OnStreamFn + 'static) -> &mut Self {
        self.streaming = Some(true);
        self.add_hook(Hook::OnStream(Box::new(hook)))
    }

    /// Add a hook that runs before each completion.
    pub fn before_completion(&mut self, hook: impl BeforeCompletionFn + 'static) -> &mut Self {
        self.add_hook(Hook::BeforeCompletion(Box::new(hook)))
    }

    /// Add a hook that runs after each tool. The `Result<ToolOutput, ToolError>` is provided
    /// as mut, so the tool output can be fully modified.
    ///
    /// The `ToolOutput` also references the original `ToolCall`, allowing you to match at runtime
    /// what tool to interact with.
    pub fn after_tool(&mut self, hook: impl AfterToolFn + 'static) -> &mut Self {
        self.add_hook(Hook::AfterTool(Box::new(hook)))
    }

    /// Add a hook that runs before each tool. Yields an immutable reference to the `ToolCall`.
    pub fn before_tool(&mut self, hook: impl BeforeToolFn + 'static) -> &mut Self {
        self.add_hook(Hook::BeforeTool(Box::new(hook)))
    }

    /// Add a hook that runs after each completion, before tool invocation and/or new messages.
    pub fn after_completion(&mut self, hook: impl AfterCompletionFn + 'static) -> &mut Self {
        self.add_hook(Hook::AfterCompletion(Box::new(hook)))
    }

    /// Add a hook that runs after each completion, after tool invocations, right before a new loop
    /// might start
    pub fn after_each(&mut self, hook: impl AfterEachFn + 'static) -> &mut Self {
        self.add_hook(Hook::AfterEach(Box::new(hook)))
    }

    /// Add a hook that runs when a new message is added to the context. Note that each tool adds a
    /// separate message.
    pub fn on_new_message(&mut self, hook: impl MessageHookFn + 'static) -> &mut Self {
        self.add_hook(Hook::OnNewMessage(Box::new(hook)))
    }

    pub fn on_stop(&mut self, hook: impl OnStopFn + 'static) -> &mut Self {
        self.add_hook(Hook::OnStop(Box::new(hook)))
    }

    /// Set the LLM for the agent. An LLM must implement the `ChatCompletion` trait.
    pub fn llm<LLM: ChatCompletion + Clone + 'static>(&mut self, llm: &LLM) -> &mut Self {
        let boxed: Box<dyn ChatCompletion> = Box::new(llm.clone()) as Box<dyn ChatCompletion>;

        self.llm = Some(boxed);
        self
    }

    /// Define the available tools for the agent. Tools must implement the `Tool` trait.
    ///
    /// See the [tool attribute macro](`swiftide_macros::tool`) and the [tool derive
    /// macro](`swiftide_macros::Tool`) for easy ways to create (many) tools.
    pub fn tools<TOOL, I: IntoIterator<Item = TOOL>>(&mut self, tools: I) -> &mut Self
    where
        TOOL: Into<Box<dyn Tool>>,
    {
        self.tools = Some(
            tools
                .into_iter()
                .map(Into::into)
                .chain(Agent::default_tools())
                .collect(),
        );
        self
    }

    /// Add a toolbox to the agent. Toolboxes are collections of tools that can be added to the
    /// to the agent. Available tools are evaluated at runtime, when the agent starts for the first
    /// time.
    ///
    /// Agents can have many toolboxes.
    pub fn add_toolbox(&mut self, toolbox: impl ToolBox + 'static) -> &mut Self {
        let toolboxes = self.toolboxes.get_or_insert_with(Vec::new);
        toolboxes.push(Box::new(toolbox));

        self
    }
}

impl Agent {
    /// Build a new agent
    pub fn builder() -> AgentBuilder {
        AgentBuilder::default()
    }
}

impl Agent {
    /// Default tools for the agent that it always includes
    fn default_tools() -> HashSet<Box<dyn Tool>> {
        HashSet::from([Box::new(Stop::default()) as Box<dyn Tool>])
    }

    /// Run the agent with a user message. The agent will loop completions, make tool calls, until
    /// no new messages are available.
    #[tracing::instrument(skip_all, name = "agent.query")]
    pub async fn query(&mut self, query: impl Into<Prompt>) -> Result<(), AgentError> {
        let query = query
            .into()
            .render()
            .map_err(AgentError::FailedToRenderPrompt)?;
        self.run_agent(Some(query), false).await
    }

    /// Run the agent with a user message once.
    #[tracing::instrument(skip_all, name = "agent.query_once")]
    pub async fn query_once(&mut self, query: impl Into<Prompt>) -> Result<(), AgentError> {
        let query = query
            .into()
            .render()
            .map_err(AgentError::FailedToRenderPrompt)?;
        self.run_agent(Some(query), true).await
    }

    /// Run the agent with without user message. The agent will loop completions, make tool calls,
    /// until no new messages are available.
    #[tracing::instrument(skip_all, name = "agent.run")]
    pub async fn run(&mut self) -> Result<(), AgentError> {
        self.run_agent(None, false).await
    }

    /// Run the agent with without user message. The agent will loop completions, make tool calls,
    /// until
    #[tracing::instrument(skip_all, name = "agent.run_once")]
    pub async fn run_once(&mut self) -> Result<(), AgentError> {
        self.run_agent(None, true).await
    }

    /// Retrieve the message history of the agent
    pub async fn history(&self) -> Vec<ChatMessage> {
        self.context.history().await
    }

    async fn run_agent(
        &mut self,
        maybe_query: Option<String>,
        just_once: bool,
    ) -> Result<(), AgentError> {
        if self.state.is_running() {
            return Err(AgentError::AlreadyRunning);
        }

        if self.state.is_pending() {
            if let Some(system_prompt) = &self.system_prompt {
                self.context
                    .add_messages(vec![ChatMessage::System(
                        system_prompt
                            .render()
                            .map_err(AgentError::FailedToRenderSystemPrompt)?,
                    )])
                    .await;
            }

            invoke_hooks!(BeforeAll, self);

            self.load_toolboxes().await?;
        }

        invoke_hooks!(OnStart, self);

        self.state = state::State::Running;

        if let Some(query) = maybe_query {
            self.context.add_message(ChatMessage::User(query)).await;
        }

        let mut loop_counter = 0;

        while let Some(messages) = self.context.next_completion().await {
            if let Some(limit) = self.limit {
                if loop_counter >= limit {
                    tracing::warn!("Agent loop limit reached");
                    break;
                }
            }
            let result = self.run_completions(&messages).await;

            if let Err(err) = result {
                self.stop_with_error(&err).await;
                tracing::error!(error = ?err, "Agent stopped with error {err}");
                return Err(err);
            }

            if just_once || self.state.is_stopped() {
                break;
            }
            loop_counter += 1;
        }

        // If there are no new messages, ensure we update our state
        self.stop(StopReason::NoNewMessages).await;

        Ok(())
    }

    #[tracing::instrument(skip_all, err)]
    async fn run_completions(&mut self, messages: &[ChatMessage]) -> Result<(), AgentError> {
        debug!(
            "Running completion for agent with {} messages",
            messages.len()
        );

        let mut chat_completion_request = ChatCompletionRequest::builder()
            .messages(messages)
            .tools_spec(
                self.tools
                    .iter()
                    .map(swiftide_core::Tool::tool_spec)
                    .collect::<HashSet<_>>(),
            )
            .build()
            .map_err(AgentError::FailedToBuildRequest)?;

        invoke_hooks!(BeforeCompletion, self, &mut chat_completion_request);

        debug!(
            "Calling LLM with the following new messages:\n {}",
            self.context
                .current_new_messages()
                .await
                .iter()
                .map(ToString::to_string)
                .collect::<Vec<_>>()
                .join(",\n")
        );

        let mut response = if self.streaming {
            let mut last_response = None;
            let mut stream = self.llm.complete_stream(&chat_completion_request).await;
            while let Some(response) = stream.next().await {
                tracing::trace!(?response, "Agent received streaming response");
                let response = response.map_err(AgentError::CompletionsFailed)?;
                invoke_hooks!(OnStream, self, &response);
                last_response = Some(response);
            }
            tracing::trace!(?last_response, "Streaming completed");
            last_response.ok_or(AgentError::EmptyStream)
        } else {
            self.llm
                .complete(&chat_completion_request)
                .await
                .map_err(AgentError::CompletionsFailed)
        }?;

        invoke_hooks!(AfterCompletion, self, &mut response);

        self.add_message(ChatMessage::Assistant(
            response.message,
            response.tool_calls.clone(),
        ))
        .await?;

        if let Some(tool_calls) = response.tool_calls {
            self.invoke_tools(tool_calls).await?;
        }

        invoke_hooks!(AfterEach, self);

        Ok(())
    }

    async fn invoke_tools(&mut self, tool_calls: Vec<ToolCall>) -> Result<(), AgentError> {
        debug!("LLM returned tool calls: {:?}", tool_calls);

        let mut handles = vec![];
        for tool_call in tool_calls {
            let Some(tool) = self.find_tool_by_name(tool_call.name()) else {
                tracing::warn!("Tool {} not found", tool_call.name());
                continue;
            };
            tracing::info!("Calling tool `{}`", tool_call.name());

            let tool_args = tool_call.args().map(String::from);
            let context: Arc<dyn AgentContext> = Arc::clone(&self.context);

            invoke_hooks!(BeforeTool, self, &tool_call);

            let tool_span = tracing::info_span!(
                "tool",
                "otel.name" = format!("tool.{}", tool.name().as_ref())
            );

            let handle = tokio::spawn(async move {
                    let tool_args = ArgPreprocessor::preprocess(tool_args.as_deref());
                    let output = tool.invoke(&*context, tool_args.as_deref()).await.map_err(|e| { tracing::error!(error = %e, "Failed tool call"); e })?;

                    tracing::debug!(output = output.to_string(), args = ?tool_args, tool_name = tool.name().as_ref(), "Completed tool call");

                    Ok(output)
                }.instrument(tool_span.or_current()));

            handles.push((handle, tool_call));
        }

        for (handle, tool_call) in handles {
            let mut output = handle.await.map_err(AgentError::ToolFailedToJoin)?;

            invoke_hooks!(AfterTool, self, &tool_call, &mut output);

            if let Err(error) = output {
                let stop = self.tool_calls_over_limit(&tool_call);
                if stop {
                    tracing::error!(
                        ?error,
                        "Tool call failed, retry limit reached, stopping agent: {error}",
                    );
                } else {
                    tracing::warn!(
                        ?error,
                        tool_call = ?tool_call,
                        "Tool call failed, retrying",
                    );
                }
                self.add_message(ChatMessage::ToolOutput(
                    tool_call.clone(),
                    ToolOutput::Fail(error.to_string()),
                ))
                .await?;
                if stop {
                    self.stop(StopReason::ToolCallsOverLimit(tool_call)).await;
                    return Err(error.into());
                }
                continue;
            }

            let output = output?;
            self.handle_control_tools(&tool_call, &output).await;
            self.add_message(ChatMessage::ToolOutput(tool_call, output))
                .await?;
        }

        Ok(())
    }

    fn hooks_by_type(&self, hook_type: HookTypes) -> Vec<&Hook> {
        self.hooks
            .iter()
            .filter(|h| hook_type == (*h).into())
            .collect()
    }

    fn find_tool_by_name(&self, tool_name: &str) -> Option<Box<dyn Tool>> {
        self.tools
            .iter()
            .find(|tool| tool.name() == tool_name)
            .cloned()
    }

    // Handle any tool specific output (e.g. stop)
    async fn handle_control_tools(&mut self, tool_call: &ToolCall, output: &ToolOutput) {
        if let ToolOutput::Stop = output {
            tracing::warn!("Stop tool called, stopping agent");
            self.stop(StopReason::RequestedByTool(tool_call.clone()))
                .await;
        }
    }

    fn tool_calls_over_limit(&mut self, tool_call: &ToolCall) -> bool {
        let mut s = DefaultHasher::new();
        tool_call.hash(&mut s);
        let hash = s.finish();

        if let Some(retries) = self.tool_retries_counter.get_mut(&hash) {
            let val = *retries >= self.tool_retry_limit;
            *retries += 1;
            val
        } else {
            self.tool_retries_counter.insert(hash, 1);
            false
        }
    }

    /// Add a message to the agent's context
    ///
    /// This will trigger a `OnNewMessage` hook if its present.
    ///
    /// If you want to add a message without triggering the hook, use the context directly.
    #[tracing::instrument(skip_all, fields(message = message.to_string()))]
    pub async fn add_message(&self, mut message: ChatMessage) -> Result<(), AgentError> {
        invoke_hooks!(OnNewMessage, self, &mut message);

        self.context.add_message(message).await;
        Ok(())
    }

    /// Tell the agent to stop. It will finish it's current loop and then stop.
    pub async fn stop(&mut self, reason: impl Into<StopReason>) {
        if self.state.is_stopped() {
            return;
        }
        let reason = reason.into();
        invoke_hooks!(OnStop, self, reason.clone(), None);

        self.state = state::State::Stopped(reason);
    }

    pub async fn stop_with_error(&mut self, error: &AgentError) {
        if self.state.is_stopped() {
            return;
        }
        invoke_hooks!(OnStop, self, StopReason::Error, Some(error));

        self.state = state::State::Stopped(StopReason::Error);
    }

    /// Access the agent's context
    pub fn context(&self) -> &dyn AgentContext {
        &self.context
    }

    /// The agent is still running
    pub fn is_running(&self) -> bool {
        self.state.is_running()
    }

    /// The agent stopped
    pub fn is_stopped(&self) -> bool {
        self.state.is_stopped()
    }

    /// The agent has not (ever) started
    pub fn is_pending(&self) -> bool {
        self.state.is_pending()
    }

    /// Get a list of tools available to the agent
    fn tools(&self) -> &HashSet<Box<dyn Tool>> {
        &self.tools
    }

    async fn load_toolboxes(&mut self) -> Result<(), AgentError> {
        for toolbox in &self.toolboxes {
            let tools = toolbox
                .available_tools()
                .await
                .map_err(AgentError::ToolBoxFailedToLoad)?;
            self.toolbox_tools.extend(tools);
        }

        self.tools.extend(self.toolbox_tools.clone());

        Ok(())
    }
}

#[cfg(test)]
mod tests {

    use serde::ser::Error;
    use swiftide_core::chat_completion::errors::ToolError;
    use swiftide_core::chat_completion::{ChatCompletionResponse, ToolCall};
    use swiftide_core::test_utils::MockChatCompletion;

    use super::*;
    use crate::{
        assistant, chat_request, chat_response, summary, system, tool_failed, tool_output, user,
    };

    use crate::test_utils::{MockHook, MockTool};

    #[test_log::test(tokio::test)]
    async fn test_agent_builder_defaults() {
        // Create a prompt
        let mock_llm = MockChatCompletion::new();

        // Build the agent
        let agent = Agent::builder().llm(&mock_llm).build().unwrap();

        // Check that the context is the default context

        // Check that the default tools are added
        assert!(agent.find_tool_by_name("stop").is_some());

        // Check it does not allow duplicates
        let agent = Agent::builder()
            .tools([Stop::default(), Stop::default()])
            .llm(&mock_llm)
            .build()
            .unwrap();

        assert_eq!(agent.tools.len(), 1);

        // It should include the default tool if a different tool is provided
        let agent = Agent::builder()
            .tools([MockTool::new("mock_tool")])
            .llm(&mock_llm)
            .build()
            .unwrap();

        assert_eq!(agent.tools.len(), 2);
        assert!(agent.find_tool_by_name("mock_tool").is_some());
        assert!(agent.find_tool_by_name("stop").is_some());

        assert!(agent.context().history().await.is_empty());
    }

    #[test_log::test(tokio::test)]
    async fn test_agent_tool_calling_loop() {
        let prompt = "Write a poem";
        let mock_llm = MockChatCompletion::new();
        let mock_tool = MockTool::new("mock_tool");

        let chat_request = chat_request! {
            user!("Write a poem");

            tools = [mock_tool.clone()]
        };

        let mock_tool_response = chat_response! {
            "Roses are red";
            tool_calls = ["mock_tool"]

        };

        mock_llm.expect_complete(chat_request.clone(), Ok(mock_tool_response));

        let chat_request = chat_request! {
            user!("Write a poem"),
            assistant!("Roses are red", ["mock_tool"]),
            tool_output!("mock_tool", "Great!");

            tools = [mock_tool.clone()]
        };

        let stop_response = chat_response! {
            "Roses are red";
            tool_calls = ["stop"]
        };

        mock_llm.expect_complete(chat_request, Ok(stop_response));
        mock_tool.expect_invoke_ok("Great!".into(), None);

        let mut agent = Agent::builder()
            .tools([mock_tool])
            .llm(&mock_llm)
            .no_system_prompt()
            .build()
            .unwrap();

        agent.query(prompt).await.unwrap();
    }

    #[test_log::test(tokio::test)]
    async fn test_agent_tool_run_once() {
        let prompt = "Write a poem";
        let mock_llm = MockChatCompletion::new();
        let mock_tool = MockTool::default();

        let chat_request = chat_request! {
            system!("My system prompt"),
            user!("Write a poem");

            tools = [mock_tool.clone()]
        };

        let mock_tool_response = chat_response! {
            "Roses are red";
            tool_calls = ["mock_tool"]

        };

        mock_tool.expect_invoke_ok("Great!".into(), None);
        mock_llm.expect_complete(chat_request.clone(), Ok(mock_tool_response));

        let mut agent = Agent::builder()
            .tools([mock_tool])
            .system_prompt("My system prompt")
            .llm(&mock_llm)
            .build()
            .unwrap();

        agent.query_once(prompt).await.unwrap();
    }

    #[test_log::test(tokio::test)]
    async fn test_agent_tool_via_toolbox_run_once() {
        let prompt = "Write a poem";
        let mock_llm = MockChatCompletion::new();
        let mock_tool = MockTool::default();

        let chat_request = chat_request! {
            system!("My system prompt"),
            user!("Write a poem");

            tools = [mock_tool.clone()]
        };

        let mock_tool_response = chat_response! {
            "Roses are red";
            tool_calls = ["mock_tool"]

        };

        mock_tool.expect_invoke_ok("Great!".into(), None);
        mock_llm.expect_complete(chat_request.clone(), Ok(mock_tool_response));

        let mut agent = Agent::builder()
            .add_toolbox(vec![mock_tool.boxed()])
            .system_prompt("My system prompt")
            .llm(&mock_llm)
            .build()
            .unwrap();

        agent.query_once(prompt).await.unwrap();
    }

    #[test_log::test(tokio::test(flavor = "multi_thread"))]
    async fn test_multiple_tool_calls() {
        let prompt = "Write a poem";
        let mock_llm = MockChatCompletion::new();
        let mock_tool = MockTool::new("mock_tool1");
        let mock_tool2 = MockTool::new("mock_tool2");

        let chat_request = chat_request! {
            system!("My system prompt"),
            user!("Write a poem");



            tools = [mock_tool.clone(), mock_tool2.clone()]
        };

        let mock_tool_response = chat_response! {
            "Roses are red";

            tool_calls = ["mock_tool1", "mock_tool2"]

        };

        dbg!(&chat_request);
        mock_tool.expect_invoke_ok("Great!".into(), None);
        mock_tool2.expect_invoke_ok("Great!".into(), None);
        mock_llm.expect_complete(chat_request.clone(), Ok(mock_tool_response));

        let chat_request = chat_request! {
            system!("My system prompt"),
            user!("Write a poem"),
            assistant!("Roses are red", ["mock_tool1", "mock_tool2"]),
            tool_output!("mock_tool1", "Great!"),
            tool_output!("mock_tool2", "Great!");

            tools = [mock_tool.clone(), mock_tool2.clone()]
        };

        let mock_tool_response = chat_response! {
            "Ok!";

            tool_calls = ["stop"]

        };

        mock_llm.expect_complete(chat_request, Ok(mock_tool_response));

        let mut agent = Agent::builder()
            .tools([mock_tool, mock_tool2])
            .system_prompt("My system prompt")
            .llm(&mock_llm)
            .build()
            .unwrap();

        agent.query(prompt).await.unwrap();
    }

    #[test_log::test(tokio::test)]
    async fn test_agent_state_machine() {
        let prompt = "Write a poem";
        let mock_llm = MockChatCompletion::new();

        let chat_request = chat_request! {
            user!("Write a poem");
            tools = []
        };
        let mock_tool_response = chat_response! {
            "Roses are red";
            tool_calls = []
        };

        mock_llm.expect_complete(chat_request.clone(), Ok(mock_tool_response));
        let mut agent = Agent::builder()
            .llm(&mock_llm)
            .no_system_prompt()
            .build()
            .unwrap();

        // Agent has never run and is pending
        assert!(agent.state.is_pending());
        agent.query_once(prompt).await.unwrap();

        // Agent is stopped, there might be more messages
        assert!(agent.state.is_stopped());
    }

    #[test_log::test(tokio::test)]
    async fn test_summary() {
        let prompt = "Write a poem";
        let mock_llm = MockChatCompletion::new();

        let mock_tool_response = chat_response! {
            "Roses are red";
            tool_calls = []

        };

        let expected_chat_request = chat_request! {
            system!("My system prompt"),
            user!("Write a poem");

            tools = []
        };

        mock_llm.expect_complete(expected_chat_request, Ok(mock_tool_response.clone()));

        let mut agent = Agent::builder()
            .system_prompt("My system prompt")
            .llm(&mock_llm)
            .build()
            .unwrap();

        agent.query_once(prompt).await.unwrap();

        agent
            .context
            .add_message(ChatMessage::new_summary("Summary"))
            .await;

        let expected_chat_request = chat_request! {
            system!("My system prompt"),
            summary!("Summary"),
            user!("Write another poem");
            tools = []
        };
        mock_llm.expect_complete(expected_chat_request, Ok(mock_tool_response.clone()));

        agent.query_once("Write another poem").await.unwrap();

        agent
            .context
            .add_message(ChatMessage::new_summary("Summary 2"))
            .await;

        let expected_chat_request = chat_request! {
            system!("My system prompt"),
            summary!("Summary 2"),
            user!("Write a third poem");
            tools = []
        };
        mock_llm.expect_complete(expected_chat_request, Ok(mock_tool_response));

        agent.query_once("Write a third poem").await.unwrap();
    }

    #[test_log::test(tokio::test)]
    async fn test_agent_hooks() {
        let mock_before_all = MockHook::new("before_all").expect_calls(1).to_owned();
        let mock_on_start_fn = MockHook::new("on_start").expect_calls(1).to_owned();
        let mock_before_completion = MockHook::new("before_completion")
            .expect_calls(2)
            .to_owned();
        let mock_after_completion = MockHook::new("after_completion").expect_calls(2).to_owned();
        let mock_after_each = MockHook::new("after_each").expect_calls(2).to_owned();
        let mock_on_message = MockHook::new("on_message").expect_calls(4).to_owned();
        let mock_on_stop = MockHook::new("on_stop").expect_calls(1).to_owned();

        // Once for mock tool and once for stop
        let mock_before_tool = MockHook::new("before_tool").expect_calls(2).to_owned();
        let mock_after_tool = MockHook::new("after_tool").expect_calls(2).to_owned();

        let prompt = "Write a poem";
        let mock_llm = MockChatCompletion::new();
        let mock_tool = MockTool::default();

        let chat_request = chat_request! {
            user!("Write a poem");

            tools = [mock_tool.clone()]
        };

        let mock_tool_response = chat_response! {
            "Roses are red";
            tool_calls = ["mock_tool"]

        };

        mock_llm.expect_complete(chat_request.clone(), Ok(mock_tool_response));

        let chat_request = chat_request! {
            user!("Write a poem"),
            assistant!("Roses are red", ["mock_tool"]),
            tool_output!("mock_tool", "Great!");

            tools = [mock_tool.clone()]
        };

        let stop_response = chat_response! {
            "Roses are red";
            tool_calls = ["stop"]
        };

        mock_llm.expect_complete(chat_request, Ok(stop_response));
        mock_tool.expect_invoke_ok("Great!".into(), None);

        let mut agent = Agent::builder()
            .tools([mock_tool])
            .llm(&mock_llm)
            .no_system_prompt()
            .before_all(mock_before_all.hook_fn())
            .on_start(mock_on_start_fn.on_start_fn())
            .before_completion(mock_before_completion.before_completion_fn())
            .before_tool(mock_before_tool.before_tool_fn())
            .after_completion(mock_after_completion.after_completion_fn())
            .after_tool(mock_after_tool.after_tool_fn())
            .after_each(mock_after_each.hook_fn())
            .on_new_message(mock_on_message.message_hook_fn())
            .on_stop(mock_on_stop.stop_hook_fn())
            .build()
            .unwrap();

        agent.query(prompt).await.unwrap();
    }

    #[test_log::test(tokio::test)]
    async fn test_agent_loop_limit() {
        let prompt = "Generate content"; // Example prompt
        let mock_llm = MockChatCompletion::new();
        let mock_tool = MockTool::new("mock_tool");

        let chat_request = chat_request! {
            user!(prompt);
            tools = [mock_tool.clone()]
        };
        mock_tool.expect_invoke_ok("Great!".into(), None);

        let mock_tool_response = chat_response! {
            "Some response";
            tool_calls = ["mock_tool"]
        };

        // Set expectations for the mock LLM responses
        mock_llm.expect_complete(chat_request.clone(), Ok(mock_tool_response.clone()));

        // // Response for terminating the loop
        let stop_response = chat_response! {
            "Final response";
            tool_calls = ["stop"]
        };

        mock_llm.expect_complete(chat_request, Ok(stop_response));

        let mut agent = Agent::builder()
            .tools([mock_tool])
            .llm(&mock_llm)
            .no_system_prompt()
            .limit(1) // Setting the loop limit to 1
            .build()
            .unwrap();

        // Run the agent
        agent.query(prompt).await.unwrap();

        // Assert that the remaining message is still in the queue
        let remaining = mock_llm.expectations.lock().unwrap().pop();
        assert!(remaining.is_some());

        // Assert that the agent is stopped after reaching the loop limit
        assert!(agent.is_stopped());
    }

    #[test_log::test(tokio::test)]
    async fn test_tool_retry_mechanism() {
        let prompt = "Execute my tool";
        let mock_llm = MockChatCompletion::new();
        let mock_tool = MockTool::new("retry_tool");

        // Configure mock tool to fail twice. First time is fed back to the LLM, second time is an
        // error
        mock_tool.expect_invoke(
            Err(ToolError::WrongArguments(serde_json::Error::custom(
                "missing `query`",
            ))),
            None,
        );
        mock_tool.expect_invoke(
            Err(ToolError::WrongArguments(serde_json::Error::custom(
                "missing `query`",
            ))),
            None,
        );

        let chat_request = chat_request! {
            user!(prompt);
            tools = [mock_tool.clone()]
        };
        let retry_response = chat_response! {
            "First failing attempt";
            tool_calls = ["retry_tool"]
        };
        mock_llm.expect_complete(chat_request.clone(), Ok(retry_response));

        let chat_request = chat_request! {
            user!(prompt),
            assistant!("First failing attempt", ["retry_tool"]),
            tool_failed!("retry_tool", "arguments for tool failed to parse: missing `query`");

            tools = [mock_tool.clone()]
        };
        let will_fail_response = chat_response! {
            "Finished execution";
            tool_calls = ["retry_tool"]
        };
        mock_llm.expect_complete(chat_request.clone(), Ok(will_fail_response));

        let mut agent = Agent::builder()
            .tools([mock_tool])
            .llm(&mock_llm)
            .no_system_prompt()
            .tool_retry_limit(1) // The test relies on a limit of 2 retries.
            .build()
            .unwrap();

        // Run the agent
        let result = agent.query(prompt).await;

        assert!(result.is_err());
        assert!(result.unwrap_err().to_string().contains("missing `query`"));
        assert!(agent.is_stopped());
    }

<<<<<<< HEAD
    #[test_log::test(tokio::test(flavor = "multi_thread"))]
    async fn test_streaming() {
        let prompt = "Generate content"; // Example prompt
        let mock_llm = MockChatCompletion::new();
        let on_stream_fn = MockHook::new("on_stream").expect_calls(3).to_owned();

        let chat_request = chat_request! {
            user!(prompt);

            tools = []
        };

        let response = chat_response! {
            "one two three";
            tool_calls = ["stop"]
        };

        // Set expectations for the mock LLM responses
        mock_llm.expect_complete(chat_request, Ok(response));

        let mut agent = Agent::builder()
            .llm(&mock_llm)
            .on_stream(on_stream_fn.on_stream_fn())
=======
    #[test_log::test(tokio::test)]
    async fn test_recovering_agent_existing_history() {
        // First, let's run an agent
        let prompt = "Write a poem";
        let mock_llm = MockChatCompletion::new();
        let mock_tool = MockTool::new("mock_tool");

        let chat_request = chat_request! {
            user!("Write a poem");

            tools = [mock_tool.clone()]
        };

        let mock_tool_response = chat_response! {
            "Roses are red";
            tool_calls = ["mock_tool"]

        };

        mock_llm.expect_complete(chat_request.clone(), Ok(mock_tool_response));

        let chat_request = chat_request! {
            user!("Write a poem"),
            assistant!("Roses are red", ["mock_tool"]),
            tool_output!("mock_tool", "Great!");

            tools = [mock_tool.clone()]
        };

        let stop_response = chat_response! {
            "Roses are red";
            tool_calls = ["stop"]
        };

        mock_llm.expect_complete(chat_request, Ok(stop_response));
        mock_tool.expect_invoke_ok("Great!".into(), None);

        let mut agent = Agent::builder()
            .tools([mock_tool.clone()])
            .llm(&mock_llm)
>>>>>>> 9dc2cc1e
            .no_system_prompt()
            .build()
            .unwrap();

<<<<<<< HEAD
        // Run the agent
        agent.query(prompt).await.unwrap();

        tracing::debug!("Agent finished running");

        // Assert that the agent is stopped after reaching the loop limit
        assert!(agent.is_stopped());
=======
        agent.query(prompt).await.unwrap();

        // Let's retrieve the history of the agent
        let history = agent.history().await;

        // Store it as a string somewhere
        let serialized = serde_json::to_string(&history).unwrap();

        // Retrieve it
        let history: Vec<ChatMessage> = serde_json::from_str(&serialized).unwrap();

        // Build a context from the history
        let context = DefaultContext::default()
            .with_message_history(history)
            .to_owned();

        let expected_chat_request = chat_request! {
            user!("Write a poem"),
            assistant!("Roses are red", ["mock_tool"]),
            tool_output!("mock_tool", "Great!"),
            assistant!("Roses are red", ["stop"]),
            tool_output!("stop", ToolOutput::Stop),
            user!("Try again!");

            tools = [mock_tool.clone()]
        };

        let stop_response = chat_response! {
            "Really stopping now";
            tool_calls = ["stop"]
        };

        mock_llm.expect_complete(expected_chat_request, Ok(stop_response));

        let mut agent = Agent::builder()
            .context(context)
            .tools([mock_tool])
            .llm(&mock_llm)
            .no_system_prompt()
            .build()
            .unwrap();

        agent.query_once("Try again!").await.unwrap();
>>>>>>> 9dc2cc1e
    }
}<|MERGE_RESOLUTION|>--- conflicted
+++ resolved
@@ -1125,7 +1125,6 @@
         assert!(agent.is_stopped());
     }
 
-<<<<<<< HEAD
     #[test_log::test(tokio::test(flavor = "multi_thread"))]
     async fn test_streaming() {
         let prompt = "Generate content"; // Example prompt
@@ -1149,7 +1148,19 @@
         let mut agent = Agent::builder()
             .llm(&mock_llm)
             .on_stream(on_stream_fn.on_stream_fn())
-=======
+            .no_system_prompt()
+            .build()
+            .unwrap();
+
+        // Run the agent
+        agent.query(prompt).await.unwrap();
+
+        tracing::debug!("Agent finished running");
+
+        // Assert that the agent is stopped after reaching the loop limit
+        assert!(agent.is_stopped());
+    }
+
     #[test_log::test(tokio::test)]
     async fn test_recovering_agent_existing_history() {
         // First, let's run an agent
@@ -1190,20 +1201,10 @@
         let mut agent = Agent::builder()
             .tools([mock_tool.clone()])
             .llm(&mock_llm)
->>>>>>> 9dc2cc1e
             .no_system_prompt()
             .build()
             .unwrap();
 
-<<<<<<< HEAD
-        // Run the agent
-        agent.query(prompt).await.unwrap();
-
-        tracing::debug!("Agent finished running");
-
-        // Assert that the agent is stopped after reaching the loop limit
-        assert!(agent.is_stopped());
-=======
         agent.query(prompt).await.unwrap();
 
         // Let's retrieve the history of the agent
@@ -1247,6 +1248,5 @@
             .unwrap();
 
         agent.query_once("Try again!").await.unwrap();
->>>>>>> 9dc2cc1e
     }
 }
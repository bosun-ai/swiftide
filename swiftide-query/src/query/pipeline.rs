--- conflicted
+++ resolved
@@ -29,10 +29,7 @@
     search_strategy: S,
     stream: QueryStream<'stream, T>,
     query_sender: Sender<Result<Query<states::Pending>>>,
-<<<<<<< HEAD
     evaluator: Option<Arc<Box<dyn EvaluateQuery>>>,
-=======
->>>>>>> b891f932
     default_concurrency: usize,
 }
 
@@ -48,10 +45,7 @@
                 .clone()
                 .expect("Pipeline received stream without query entrypoint"),
             stream,
-<<<<<<< HEAD
             evaluator: None,
-=======
->>>>>>> b891f932
             default_concurrency: num_cpus::get(),
         }
     }
@@ -95,10 +89,7 @@
             stream,
             query_sender,
             search_strategy,
-<<<<<<< HEAD
-            evaluator,
-=======
->>>>>>> b891f932
+            evaluator,
             default_concurrency,
         } = self;
 
@@ -115,10 +106,7 @@
             stream: new_stream.boxed().into(),
             search_strategy,
             query_sender,
-<<<<<<< HEAD
-            evaluator,
-=======
->>>>>>> b891f932
+            evaluator,
             default_concurrency,
         }
     }
@@ -136,10 +124,7 @@
             stream,
             query_sender,
             search_strategy,
-<<<<<<< HEAD
-            evaluator,
-=======
->>>>>>> b891f932
+            evaluator,
             default_concurrency,
         } = self;
 
@@ -171,10 +156,7 @@
             stream: new_stream.boxed().into(),
             search_strategy: search_strategy.clone(),
             query_sender,
-<<<<<<< HEAD
-            evaluator,
-=======
->>>>>>> b891f932
+            evaluator,
             default_concurrency,
         }
     }
@@ -192,10 +174,7 @@
             stream,
             query_sender,
             search_strategy,
-<<<<<<< HEAD
-            evaluator,
-=======
->>>>>>> b891f932
+            evaluator,
             default_concurrency,
         } = self;
 
@@ -211,10 +190,7 @@
             stream: new_stream.boxed().into(),
             search_strategy,
             query_sender,
-<<<<<<< HEAD
-            evaluator,
-=======
->>>>>>> b891f932
+            evaluator,
             default_concurrency,
         }
     }
@@ -232,10 +208,7 @@
             stream,
             query_sender,
             search_strategy,
-<<<<<<< HEAD
-            evaluator,
-=======
->>>>>>> b891f932
+            evaluator,
             default_concurrency,
         } = self;
         let evaluator_for_stream = evaluator.clone();
@@ -262,10 +235,7 @@
             stream: new_stream.boxed().into(),
             search_strategy,
             query_sender,
-<<<<<<< HEAD
-            evaluator,
-=======
->>>>>>> b891f932
+            evaluator,
             default_concurrency,
         }
     }
@@ -288,15 +258,12 @@
         })
     }
 
-<<<<<<< HEAD
-=======
     /// Runs the pipeline with multiple queries
     ///
     /// # Errors
     ///
     /// Errors if any of the transformations failed, no response was found, or the stream was
     /// closed.
->>>>>>> b891f932
     pub async fn query_all(
         self,
         queries: Vec<impl Into<Query<states::Pending>> + Clone>,
@@ -311,22 +278,11 @@
             query_sender.send(Ok(query.clone().into())).await?;
         }
         tracing::info!("All queries sent");
-<<<<<<< HEAD
-        // Force close the stream
-        // TODO: Drop is not closing the stream?
-        // drop(query_sender);
-=======
->>>>>>> b891f932
 
         let mut results = vec![];
         while let Some(result) = stream.try_next().await? {
             tracing::debug!(?result, "Received an answer");
             results.push(result);
-<<<<<<< HEAD
-            // Drop should do this but it doesnt
-=======
-
->>>>>>> b891f932
             if results.len() == queries.len() {
                 break;
             }

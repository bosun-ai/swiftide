//! Generate an answer based on the current query
use std::sync::Arc;
use swiftide_core::{
    document::Document,
    indexing::SimplePrompt,
    prelude::*,
    querying::{states, Query},
    template::Template,
    Answer,
};

/// Generate an answer based on the current query
///
/// For most general purposes, this transformer should provide a sensible default. It takes either
/// a transformation that has already been applied to the documents (in `Query::current`), or the documents themselves,
/// and will then feed them as context with the _original_ question to an llm to generate an
/// answer.
///
/// Optionally, a custom document template can be provided to render the documents in a specific way.
#[derive(Debug, Clone, Builder)]
pub struct Simple {
    #[builder(setter(custom))]
    client: Arc<dyn SimplePrompt>,
    #[builder(default = "default_prompt()")]
    prompt_template: Template,
    #[builder(default, setter(into, strip_option))]
    document_template: Option<Template>,
}

impl Simple {
    pub fn builder() -> SimpleBuilder {
        SimpleBuilder::default()
    }

    /// Builds a new simple answer generator from a client that implements [`SimplePrompt`].
    ///
    /// # Panics
    ///
    /// Panics if the build failed
    pub fn from_client(client: impl SimplePrompt + 'static) -> Simple {
        SimpleBuilder::default()
            .client(client)
            .to_owned()
            .build()
            .expect("Failed to build Simple")
    }
}

impl SimpleBuilder {
    pub fn client(&mut self, client: impl SimplePrompt + 'static) -> &mut Self {
        self.client = Some(Arc::new(client) as Arc<dyn SimplePrompt>);
        self
    }
}

fn default_prompt() -> Template {
    indoc::indoc! {"
    Answer the following question based on the context provided:
    {{ question }}

    ## Constraints
    * Do not include any information that is not in the provided context.
    * If the question cannot be answered by the provided context, state that it cannot be answered.
    * Answer the question completely and format it as markdown.

    ## Context

    ---
    {{ documents }}
    ---
    "}
    .into()
}

#[async_trait]
impl Answer for Simple {
    #[tracing::instrument(skip_all)]
    async fn answer(&self, query: Query<states::Retrieved>) -> Result<Query<states::Answered>> {
<<<<<<< HEAD
        let context = if query.current().is_empty() {
            &query
                .documents()
                .iter()
                .map(Document::content)
                .collect::<Vec<_>>()
                .join("\n---\n")
=======
        let mut context = tera::Context::new();

        context.insert("question", query.original());

        let documents = if !query.current().is_empty() {
            query.current().to_string()
        } else if let Some(template) = &self.document_template {
            let mut rendered_documents = Vec::new();
            for document in query.documents() {
                let rendered = template
                    .render(&tera::Context::from_serialize(document)?)
                    .await?;
                rendered_documents.push(rendered);
            }

            rendered_documents.join("\n---\n")
>>>>>>> 4b8edf0a
        } else {
            query
                .documents()
                .iter()
                .map(Document::content)
                .collect::<Vec<_>>()
                .join("\n---\n")
        };
        context.insert("documents", &documents);

        let answer = self
            .client
            .prompt(self.prompt_template.to_prompt().with_context(context))
            .await?;

        Ok(query.answered(answer))
    }
}

#[cfg(test)]
mod test {
    use std::sync::Mutex;

    use insta::assert_snapshot;
    use swiftide_core::{indexing::Metadata, MockSimplePrompt};

    use super::*;

    assert_default_prompt_snapshot!("question" => "What is love?", "documents" => "My context");

    #[tokio::test]
    async fn test_uses_current_if_present() {
        let mut mock_client = MockSimplePrompt::new();

        // I'll buy a beer for the first person who can think of a less insane way to do this
        let received_prompt = Arc::new(Mutex::new(None));
        let cloned = received_prompt.clone();
        mock_client
            .expect_prompt()
            .withf(move |prompt| {
                cloned.lock().unwrap().replace(prompt.clone());
                true
            })
            .once()
            .returning(|_| Ok(String::default()));

        let documents = vec![
            Document::new("First document", Some(Metadata::from(("some", "metadata")))),
            Document::new(
                "Second document",
                Some(Metadata::from(("other", "metadata"))),
            ),
        ];
        let query: Query<states::Retrieved> = Query::builder()
            .original("original")
            .current("A fictional generated summary")
            .state(states::Retrieved)
            .documents(documents)
            .build()
            .unwrap();

        let transformer = Simple::builder().client(mock_client).build().unwrap();

        transformer.answer(query).await.unwrap();

        let received_prompt = received_prompt.lock().unwrap().take().unwrap();
        let rendered = received_prompt.render().await.unwrap();
        assert_snapshot!(rendered);
    }

    #[tokio::test]
    async fn test_custom_document_template() {
        let mut mock_client = MockSimplePrompt::new();

        // I'll buy a beer for the first person who can think of a less insane way to do this
        let received_prompt = Arc::new(Mutex::new(None));
        let cloned = received_prompt.clone();
        mock_client
            .expect_prompt()
            .withf(move |prompt| {
                cloned.lock().unwrap().replace(prompt.clone());
                true
            })
            .once()
            .returning(|_| Ok(String::default()));

        let documents = vec![
            Document::new("First document", Some(Metadata::from(("some", "metadata")))),
            Document::new(
                "Second document",
                Some(Metadata::from(("other", "metadata"))),
            ),
        ];
        let query: Query<states::Retrieved> = Query::builder()
            .original("original")
            .current(String::default())
            .state(states::Retrieved)
            .documents(documents)
            .build()
            .unwrap();

        let transformer = Simple::builder()
            .client(mock_client)
            .document_template(indoc::indoc! {"
                {% for key, value in metadata -%}
                    {{ key }}: {{ value }}
                {% endfor -%}

                {{ content }}"})
            .build()
            .unwrap();

        transformer.answer(query).await.unwrap();

        let received_prompt = received_prompt.lock().unwrap().take().unwrap();
        let rendered = received_prompt.render().await.unwrap();
        assert_snapshot!(rendered);
    }
}<|MERGE_RESOLUTION|>--- conflicted
+++ resolved
@@ -76,15 +76,6 @@
 impl Answer for Simple {
     #[tracing::instrument(skip_all)]
     async fn answer(&self, query: Query<states::Retrieved>) -> Result<Query<states::Answered>> {
-<<<<<<< HEAD
-        let context = if query.current().is_empty() {
-            &query
-                .documents()
-                .iter()
-                .map(Document::content)
-                .collect::<Vec<_>>()
-                .join("\n---\n")
-=======
         let mut context = tera::Context::new();
 
         context.insert("question", query.original());
@@ -101,7 +92,6 @@
             }
 
             rendered_documents.join("\n---\n")
->>>>>>> 4b8edf0a
         } else {
             query
                 .documents()
